import os
import json
import boto3
import requests
from PIL import Image
from io import BytesIO
from openai import OpenAI
from dotenv import load_dotenv

load_dotenv()

OPENAI_API_KEY = os.getenv('OPENAI_API_KEY')
AWS_ACCESS = os.getenv('AWS_ACCESS')
AWS_SECRET_KEY = os.getenv('AWS_SECRET_KEY')

client = OpenAI(
    api_key=OPENAI_API_KEY,
)


<<<<<<< HEAD
# Generate a prompt based on the article and then uses D-ALLE to create an Image
def generate_poster_prompt(article):
    
    metals_prompt = f'Generate a DALL-E prompt related to this {article}. It should be 400 characters or less and Generate realistic, photograph-style images for gold-related news, avoiding cartoonish or drawn styles, and emulate the corporate aesthetics of professional news websites like Bloomberg or Mining.com. The visuals should feature real-world elements such as mining equipment or gold bars, using natural lighting and a professional color palette to convey credibility and authority.'
    prompt = f'Generate a DALL-E prompt related to this {article}. It should be 400 characters or less and avoid specific names focused on abstract image without mention letters, numbers or words.. - depicting an anime style.'
=======
def generate_poster_prompt(article, bot_id):
    prompt = f'Generate a DALL-E prompt related to this {article}. It should be 400 characters or less and avoid specific names focused on abstract image without mention letters, numbers or words.'
>>>>>>> 4398e1ed
    api_url = 'https://api.openai.com/v1/images/generations'
    
    poster_response_prompt = client.chat.completions.create(
        model="gpt-4",
        messages=[{"role": "system", "content": metals_prompt},
                  {"role": "user", "content": metals_prompt}],
        temperature=0.6,
        max_tokens=1024,
    )

    if not poster_response_prompt:
        return {'error': 'No poster prompt given', 'success': False}
    
    final_prompt = poster_response_prompt.choices[0].message.content[:450]
    
    if 1 <= bot_id <= 39:
        postfinalprompt = 'depicting an anime style.'
    else:
        postfinalprompt = 'Generate realistic, photograph-style images, using natural lighting and a professional color palette to convey credibility and authority.'

   

    headers = {
        'Content-Type': 'application/json',
        'Authorization': f'Bearer {OPENAI_API_KEY}'
    }
    data = {
        "model": "dall-e-3",
<<<<<<< HEAD
        "prompt": f'{final_prompt}', 
=======
        "prompt": f'{final_prompt} - {postfinalprompt}', 
>>>>>>> 4398e1ed
        "n": 1,
        "size": "1024x1024"
    }
    
    response = requests.post(api_url, headers=headers, data=json.dumps(data))

    if response.status_code == 200:
        result = response.json()
        image_url = result['data'][0]['url']
        return {'response': image_url, 'success': True}  # It only returns the image URL
    else:
        return {'error': response.text, 'success': False}


# Resize the image and uploads to two different Buckets, one for the MKT sites and other for the App
def resize_and_upload_image_to_s3(image_data, bucket_name, image_filename, target_size=(512, 512)):
    try:
        response = requests.get(image_data)

        if response.status_code != 200:
            return {'error': response.text, 'success': False}
        
        image_binary = response.content
        image = Image.open(BytesIO(image_binary))
        image_key = image_filename
        
        # connection to AWS
        s3 = boto3.client(
            's3',
            region_name='us-east-2',
            aws_access_key_id=AWS_ACCESS,
            aws_secret_access_key=AWS_SECRET_KEY
        )

        # Uploads the same image to the mktnewsposters AWS Bucket for the Marketing sites
        s3.upload_fileobj(BytesIO(image_binary), 'mktnewsposters', image_key)

        # Uploads the same image to the specified Bucket for the APP
        resized_image = image.resize(target_size)
        with BytesIO() as output:
            resized_image.save(output, format="JPEG")
            output.seek(0)
            s3.upload_fileobj(output, bucket_name, image_key)

        image_url = f"https://{bucket_name}.s3.amazonaws.com/{image_key}"
        return {'response': image_url, 'success': True}
    
    except Exception as e:
        return {'error': f'Error while uploading Image to AWS: {str(e)}', 'success': False}
    










# Example usage
# print(generate_poster_prompt(article="""
# - Grayscale, a leading crypto asset manager, has made strategic changes to its Digital Large Cap Fund (GDLC) and Smart Contract Platform Ex-Ethereum Fund.
# - The firm has removed Cardano (ADA) from its GDLC and Cosmos (ATOM) from its Ex-Ethereum Smart Contract Platform Fund.
# - This rebalancing is designed to optimize the portfolio according to current market dynamics and the funds' strategic objectives.
# - Post-rebalancing, the GDLC primarily holds Bitcoin (BTC), Ethereum (ETH), Solana (SOL), Ripple (XRP), and Avalanche (AVAX).
# - Grayscale has also converted its Bitcoin Trust (GBTC) into a spot Bitcoin Exchange-Traded Fund (ETF), which started trading on January 11.
# - However, the fund has experienced significant outflows since its conversion, reflecting the challenging market conditions for crypto investments.
# - In addition, Grayscale has applied to the U.S. SEC to launch a spot Ether ETF in its effort to expand its ETF offerings.
# - These changes highlight the dynamic nature of the crypto asset management sector and Grayscale's commitment to adapt and innovate in the rapidly evolving cryptocurrency market.
# """))<|MERGE_RESOLUTION|>--- conflicted
+++ resolved
@@ -18,22 +18,14 @@
 )
 
 
-<<<<<<< HEAD
-# Generate a prompt based on the article and then uses D-ALLE to create an Image
-def generate_poster_prompt(article):
-    
-    metals_prompt = f'Generate a DALL-E prompt related to this {article}. It should be 400 characters or less and Generate realistic, photograph-style images for gold-related news, avoiding cartoonish or drawn styles, and emulate the corporate aesthetics of professional news websites like Bloomberg or Mining.com. The visuals should feature real-world elements such as mining equipment or gold bars, using natural lighting and a professional color palette to convey credibility and authority.'
-    prompt = f'Generate a DALL-E prompt related to this {article}. It should be 400 characters or less and avoid specific names focused on abstract image without mention letters, numbers or words.. - depicting an anime style.'
-=======
 def generate_poster_prompt(article, bot_id):
     prompt = f'Generate a DALL-E prompt related to this {article}. It should be 400 characters or less and avoid specific names focused on abstract image without mention letters, numbers or words.'
->>>>>>> 4398e1ed
     api_url = 'https://api.openai.com/v1/images/generations'
     
     poster_response_prompt = client.chat.completions.create(
         model="gpt-4",
-        messages=[{"role": "system", "content": metals_prompt},
-                  {"role": "user", "content": metals_prompt}],
+        messages=[{"role": "system", "content": prompt},
+                  {"role": "user", "content": prompt}],
         temperature=0.6,
         max_tokens=1024,
     )
@@ -56,11 +48,7 @@
     }
     data = {
         "model": "dall-e-3",
-<<<<<<< HEAD
-        "prompt": f'{final_prompt}', 
-=======
         "prompt": f'{final_prompt} - {postfinalprompt}', 
->>>>>>> 4398e1ed
         "n": 1,
         "size": "1024x1024"
     }
