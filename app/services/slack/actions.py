--- conflicted
+++ resolved
@@ -1,18 +1,28 @@
-from app.services.slack.index import client
+# from app.services.slack.index import client
 from slack_sdk.errors import SlackApiError
 
-
-<<<<<<< HEAD
+import os
+import ssl  
+import certifi  
+from slack_sdk import WebClient
+from dotenv import load_dotenv
+
+load_dotenv()
+
+token = os.getenv("SLACK_BOT_TOKEN")
+ssl_context = ssl.create_default_context(cafile=certifi.where())
+
+client = WebClient(
+    token=token,
+    ssl=ssl_context  
+)
+
+
 # Send news to the specified Slack Channel
 def send_NEWS_message_to_slack_channel(channel_id: str, title: str, 
-                                       datetime: str, article_url: str,
-                                       content: str, used_keywords: list[str], image: str):
+                                       article_url: str, content: str, 
+                                       used_keywords: list[str], image: str):
    
-=======
-
-
-def send_INFO_message_to_slack_channel(channel_id, title, content, used_keywords, image):
->>>>>>> bfbba564
     trimmed_title = title[:1800]
     last_period_index = content.rfind('.', 0, 1970)
     if last_period_index == -1:
@@ -23,6 +33,12 @@
     trimmed_content = trimmed_content.replace('**', '*')
     
     formatted_keywords = ', '.join(used_keywords)
+ 
+    # print('trimmed_content: ', trimmed_content)
+    # print('trimmed_title: ', trimmed_title)
+    # print('used_keywords: ', used_keywords)
+    # print('image: ', image)
+    # print('article_url: ', article_url)
     
     blocks = [
         {
@@ -41,10 +57,6 @@
         {
             "type": "section",
             "fields": [
-                {
-                    "type": "mrkdwn",
-                    "text": f"{datetime}"
-                },
                 {
                     "type": "mrkdwn",
                     "text": f"{article_url}"
@@ -136,8 +148,8 @@
             text=title,
             blocks=blocks
         )
+
         response = result['ok']
-        print('response', response)
         ts = result['ts']
         print(f'Slack message timestamp:', ts)
 
@@ -234,7 +246,6 @@
 
 # send_NEWS_message_to_slack_channel(channel_id='C071142J72R',
 #                                    title='Gold rally continues with buyers eyeing $2,400 as inflation recedes',
-#                                    datetime='05/15/2024 22:49:51 GMT',
 #                                    article_url='https://www.fxstreet.com/news/gold-price-soars-to-three-week-high-amid-easing-inflation-rate-cut-hopes-202405151942',
 #                                    content="""
 # Introduction
@@ -301,7 +312,7 @@
 # The recent surge in gold prices to a three-week high of $2,390 reflects a complex interplay of factors, including declining US Treasury bond yields, a weaker US Dollar, and evolving expectations around Federal Reserve monetary policy. Key economic indicators, such as slowing inflation and stagnant retail sales, have significant implications for future interest rate decisions. Fed officials' comments and market expectations suggest a cautious but growing sentiment towards potential rate cuts in 2024. This analysis underscores the importance of monitoring economic data and central bank communications to understand the drivers of gold prices and broader market trends.
 # """,
 #                                    used_keywords=['Gold', 'Federal Reserve'],
-#                                    image='https://img.money.com/2024/03/News-Stock-Versus-Gold-Investment.jpg?quality=60&w=800'
+#                                    image='https://apparticleimages.s3.us-east-2.amazonaws.com/Crypto Market Outlook for 2024: Trends and Predictions.jpg'
 #                                    )
 
 # Example usage
