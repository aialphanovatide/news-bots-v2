{
  "swagger": "2.0",
  "info": {
    "title": "News Bots V2 API",
    "description": "API for managing All routes related to News Bots",
    "version": "2.0"
  },
  "tags": [
    {
      "name": "Articles",
      "description": "Operations related to articles"
    }
  ],
  "paths": {
    "/articles": {
      "get": {
        "tags": [
          "Articles"
        ],
        "summary": "Get articles with advanced filtering and pagination",
        "description": "Retrieve articles with comprehensive filtering options and pagination support. Combines results from both valid and unwanted articles based on filters.",
        "parameters": [
          {
            "name": "page",
            "in": "query",
            "description": "Page number for pagination",
            "required": false,
            "type": "integer"
          },
          {
            "name": "per_page",
            "in": "query",
            "description": "Number of articles per page",
            "required": false,
            "type": "integer"
          },
          {
            "name": "search",
            "in": "query",
            "description": "Search term to filter articles by content or title",
            "required": false,
            "type": "string"
          },
          {
            "name": "bot",
            "in": "query",
            "description": "Filter articles by bot name (case insensitive)",
            "required": false,
            "type": "string"
          },
          {
            "name": "category",
            "in": "query",
            "description": "Filter articles by category name (case insensitive)",
            "required": false,
            "type": "string"
          },
          {
            "name": "top_stories",
            "in": "query",
            "description": "If true, return only top stories",
            "required": false,
            "type": "boolean"
          },
          {
            "name": "bin",
            "in": "query",
            "description": "If true, include unwanted articles",
            "required": false,
            "type": "boolean",
            "default": false
          },
          {
            "name": "valid_articles",
            "in": "query",
            "description": "If true, include valid articles",
            "required": false,
            "type": "boolean",
            "default": true
          }
        ],
        "responses": {
          "200": {
            "description": "Articles retrieved successfully",
            "schema": {
              "type": "object",
              "properties": {
                "success": {
                  "type": "boolean"
                },
                "data": {
                  "type": "array",
                  "items": {
                    "type": "object",
                    "properties": {
                      "id": {
                        "type": "integer"
                      },
                      "title": {
                        "type": "string"
                      },
                      "content": {
                        "type": "string"
                      },
                      "image": {
                        "type": "string"
                      },
                      "url": {
                        "type": "string"
                      },
                      "date": {
                        "type": "string",
                        "format": "date-time"
                      },
                      "bot_id": {
                        "type": "integer"
                      },
                      "bot_icon": {
                        "type": "string"
                      },
                      "created_at": {
                        "type": "string",
                        "format": "date-time"
                      },
                      "updated_at": {
                        "type": "string",
                        "format": "date-time"
                      },
                      "top_story": {
                        "type": "boolean"
                      },
                      "category_name": {
                        "type": "string"
                      },
                      "category_icon": {
                        "type": "string"
                      },
                      "type": {
                        "type": "string",
                        "enum": ["valid", "bin"]
                      }
                    }
                  }
                },
                "pagination": {
                  "type": "object",
                  "properties": {
                    "page": {
                      "type": "integer"
                    },
                    "per_page": {
                      "type": "integer"
                    },
                    "total_pages": {
                      "type": "integer"
                    },
                    "total_items": {
                      "type": "integer"
                    }
                  }
                }
              }
            }
          },
          "204": {
            "description": "No articles found",
            "schema": {
              "type": "object",
              "properties": {
                "success": {
                  "type": "boolean"
                },
                "data": {
                  "type": "array",
                  "items": {}
                },
                "message": {
                  "type": "string"
                }
              }
            }
          },
          "400": {
            "description": "Bad request",
            "schema": {
              "type": "object",
              "properties": {
                "success": {
                  "type": "boolean"
                },
                "error": {
                  "type": "string"
                }
              }
            }
          },
          "404": {
            "description": "Page not found",
            "schema": {
              "type": "object",
              "properties": {
                "success": {
                  "type": "boolean"
                },
                "error": {
                  "type": "string"
                }
              }
            }
          }
        }
      }
    },
    "/article/{article_id}": {
      "get": {
        "tags": [
          "Articles"
        ],
        "summary": "Get article by ID",
        "description": "Retrieve a specific article by its ID from either valid or unwanted articles.",
        "parameters": [
          {
            "name": "article_id",
            "in": "path",
            "description": "ID of the article to retrieve",
            "required": true,
            "type": "integer"
          }
        ],
        "responses": {
          "200": {
            "description": "Article retrieved successfully",
            "schema": {
              "type": "object",
              "properties": {
                "success": {
                  "type": "boolean"
                },
                "data": {
                  "type": "object",
                  "properties": {
                    "id": {
                      "type": "integer"
                    },
                    "title": {
                      "type": "string"
                    },
                    "content": {
                      "type": "string"
                    },
                    "image": {
                      "type": "string"
                    },
                    "url": {
                      "type": "string"
                    },
                    "date": {
                      "type": "string",
                      "format": "date-time"
                    },
                    "bot_id": {
                      "type": "integer"
                    },
                    "bot_icon": {
                      "type": "string"
                    },
                    "created_at": {
                      "type": "string",
                      "format": "date-time"
                    },
                    "updated_at": {
                      "type": "string",
                      "format": "date-time"
                    },
                    "top_story": {
                      "type": "boolean"
                    },
                    "category_name": {
                      "type": "string"
                    },
                    "category_icon": {
                      "type": "string"
                    },
                    "type": {
                      "type": "string",
                      "enum": ["valid", "bin"]
                    }
                  }
                }
              }
            }
          },
          "404": {
            "description": "Article not found",
            "schema": {
              "type": "object",
              "properties": {
                "success": {
                  "type": "boolean"
                },
                "error": {
                  "type": "string"
                }
              }
            }
          }
        }
      }
    },
    "/bots": {
      "get": {
        "tags": [
          "Bots"
        ],
        "summary": "Get all bots data",
        "description": "\n    this endpoint retrieves data for all bots in the system.\n    \n    the bots are returned as a list, sorted alphabetically by bot name.\n    \n    no parameters are required for this endpoint.\n    ",
        "parameters": [],
        "responses": {
          "200": {
            "description": "List of all bots retrieved successfully",
            "schema": {
              "type": "object",
              "properties": {
                "success": {
                  "type": "boolean"
                },
                "data": {
                  "type": "array",
                  "items": {
                    "type": "object",
                    "properties": {
                      "id": {
                        "type": "integer"
                      },
                      "name": {
                        "type": "string"
                      },
                      "alias": {
                        "type": "string"
                      },
                      "category_id": {
                        "type": "integer"
                      },
                      "dalle_prompt": {
                        "type": "string"
                      },
                      "prompt": {
                        "type": "string"
                      },
                      "icon": {
                        "type": "string"
                      },
                      "background_color": {
                        "type": "string"
                      },
                      "run_frequency": {
                        "type": "integer"
                      },
                      "is_active": {
                        "type": "boolean"
                      },
                      "created_at": {
                        "type": "string",
                        "format": "date-time"
                      },
                      "updated_at": {
                        "type": "string",
                        "format": "date-time"
                      }
                    }
                  }
                }
              }
            }
          },
          "500": {
            "description": "Internal server error",
            "schema": {
              "type": "object",
              "properties": {
                "success": {
                  "type": "boolean"
                },
                "error": {
                  "type": "string"
                }
              }
            }
          }
        }
      }
    },
    "/jobs": {
      "get": {
        "summary": "List all scheduled jobs",
        "tags": [
          "Jobs"
        ],
        "responses": {
          "200": {
            "description": "A list of all scheduled jobs",
            "schema": {
              "type": "array",
              "items": {
                "type": "object",
                "properties": {
                  "id": {
                    "type": "string"
                  },
                  "name": {
                    "type": "string"
                  },
                  "next_run_time": {
                    "type": "string",
                    "format": "date-time"
                  }
                }
              }
            }
          },
          "500": {
            "description": "Internal Server Error",
            "schema": {
              "type": "object",
              "properties": {
                "error": {
                  "type": "string"
                }
              }
            }
          }
        }
      }
    },
    "/top-stories": {
      "get": {
        "tags": [
          "Top stories"
        ],
        "summary": "Retrieve top stories with optional pagination",
        "description": "This endpoint retrieves articles marked as top stories, ordered by date (most recent first). it supports optional pagination.",
        "parameters": [
          {
            "name": "page",
            "in": "query",
            "description": "Page number for pagination",
            "required": false,
            "type": "integer",
            "schema": {}
          },
          {
            "name": "per_page",
            "in": "query",
            "description": "Number of items per page for pagination",
            "required": false,
            "type": "integer",
            "schema": {}
          }
        ],
        "responses": {
          "200": {
            "description": "Successfully retrieved top stories",
            "schema": {
              "type": "object",
              "properties": {
                "success": {
                  "type": "boolean"
                },
                "data": {
                  "type": "array",
                  "items": {
                    "type": "object",
                    "properties": {
                      "id": {
                        "type": "integer"
                      },
                      "title": {
                        "type": "string"
                      },
                      "content": {
                        "type": "string"
                      },
                      "date": {
                        "type": "string",
                        "format": "date-time"
                      },
                      "is_top_story": {
                        "type": "boolean"
                      },
                      "updated_at": {
                        "type": "string",
                        "format": "date-time"
                      }
                    }
                  }
                },
                "count": {
                  "type": "integer"
                },
                "total": {
                  "type": "integer"
                },
                "page": {
                  "type": "integer"
                },
                "pages": {
                  "type": "integer"
                }
              }
            }
          },
          "400": {
            "description": "Invalid input parameters",
            "schema": {
              "type": "object",
              "properties": {
                "success": {
                  "type": "boolean"
                },
                "error": {
                  "type": "string"
                }
              }
            }
          },
          "500": {
            "description": "Internal server error",
            "schema": {
              "type": "object",
              "properties": {
                "success": {
                  "type": "boolean"
                },
                "error": {
                  "type": "string"
                }
              }
            }
          }
        }
      }
    },
    "/top-story/{article_id}": {
      "get": {
        "tags": [
          "Top stories"
        ],
        "summary": "Retrieve a single top story article by its id",
        "description": "This endpoint retrieves a specific article that is marked as a top story based on the provided id.",
        "parameters": [
          {
            "name": "article_id",
            "in": "path",
            "description": "ID of the top story article to retrieve",
            "required": true,
            "type": "integer",
            "schema": {}
          }
        ],
        "responses": {
          "200": {
            "description": "Successfully retrieved the top story",
            "schema": {
              "type": "object",
              "properties": {
                "success": {
                  "type": "boolean"
                },
                "data": {
                  "type": "object",
                  "properties": {
                    "id": {
                      "type": "integer"
                    },
                    "title": {
                      "type": "string"
                    },
                    "content": {
                      "type": "string"
                    },
                    "date": {
                      "type": "string",
                      "format": "date-time"
                    },
                    "is_top_story": {
                      "type": "boolean"
                    },
                    "updated_at": {
                      "type": "string",
                      "format": "date-time"
                    }
                  }
                }
              }
            }
          },
          "404": {
            "description": "Top story not found",
            "schema": {
              "type": "object",
              "properties": {
                "success": {
                  "type": "boolean"
                },
                "error": {
                  "type": "string"
                }
              }
            }
          },
          "400": {
            "description": "Invalid input",
            "schema": {
              "type": "object",
              "properties": {
                "success": {
                  "type": "boolean"
                },
                "error": {
                  "type": "string"
                }
              }
            }
          },
          "500": {
            "description": "Internal server error",
            "schema": {
              "type": "object",
              "properties": {
                "success": {
                  "type": "boolean"
                },
                "error": {
                  "type": "string"
                }
              }
            }
          }
        }
      },
      "delete": {
        "tags": [
          "Top stories"
        ],
        "summary": "Remove an article from top stories",
        "description": "This endpoint removes an article from top stories by setting its is_top_story flag to false.",
        "parameters": [
          {
            "name": "article_id",
            "in": "path",
            "description": "ID of the article to remove from top stories",
            "required": true,
            "type": "integer",
            "schema": {}
          }
        ],
        "responses": {
          "200": {
            "description": "Article successfully removed from top stories",
            "schema": {
              "type": "object",
              "properties": {
                "success": {
                  "type": "boolean"
                },
                "message": {
                  "type": "string"
                },
                "data": {
                  "type": "object",
                  "properties": {
                    "updated_id": {
                      "type": "integer"
                    }
                  }
                }
              }
            }
          },
          "404": {
            "description": "Top story not found",
            "schema": {
              "type": "object",
              "properties": {
                "success": {
                  "type": "boolean"
                },
                "error": {
                  "type": "string"
                }
              }
            }
          },
          "400": {
            "description": "Invalid input",
            "schema": {
              "type": "object",
              "properties": {
                "success": {
                  "type": "boolean"
                },
                "error": {
                  "type": "string"
                }
              }
            }
          },
          "500": {
            "description": "Internal server error",
            "schema": {
              "type": "object",
              "properties": {
                "success": {
                  "type": "boolean"
                },
                "error": {
                  "type": "string"
                }
              }
            }
          }
        }
      }
    },
    "/article": {
      "delete": {
        "tags": ["Articles"],
        "summary": "Delete an article by ID",
        "description": "Delete a specific article by its ID",
        "parameters": [
          {
            "name": "article_id",
            "in": "path",
            "description": "ID of the article to delete",
            "required": true,
            "type": "integer"
          }
        ],
        "responses": {
          "200": {
            "description": "Article deleted successfully",
            "schema": {
              "type": "object",
              "properties": {
                "success": {
                  "type": "boolean"
                },
                "message": {
                  "type": "string"
                }
              }
            }
          },
          "400": {
            "description": "Bad request",
            "schema": {
              "type": "object",
              "properties": {
                "success": {
                  "type": "boolean"
                },
                "error": {
                  "type": "string"
                }
              }
            }
          },
          "404": {
            "description": "Article not found",
            "schema": {
              "type": "object",
              "properties": {
                "success": {
                  "type": "boolean"
                },
                "error": {
                  "type": "string"
                }
              }
            }
          },
          "500": {
            "description": "Internal server error",
            "schema": {
              "type": "object",
              "properties": {
                "success": {
                  "type": "boolean"
                },
                "error": {
                  "type": "string"
                }
              }
            }
          }
        }
      },
      "post": {
        "tags": [
          "Articles"
        ],
        "summary": "Create a new article",
        "description": "\n    create a new article with comprehensive validation and error handling.\n    \n    the endpoint performs the following validations:\n    - checks for required fields\n    - validates bot_id and category_id existence\n    - checks for duplicate articles\n    - processes and stores the article image\n    - handles database operations with rollback capability\n    ",
        "parameters": [
          {
            "name": "body",
            "in": "body",
            "description": "Article data",
            "required": true,
            "type": "string",
            "schema": {
              "type": "object",
              "required": [
                "title",
                "content",
                "bot_id",
                "category_id",
                "image_url"
              ],
              "properties": {
                "title": {
                  "type": "string",
                  "description": "Article title"
                },
                "content": {
                  "type": "string",
                  "description": "Article content"
                },
                "bot_id": {
                  "type": "integer",
                  "description": "Bot identifier"
                },
                "category_id": {
                  "type": "integer",
                  "description": "Category identifier"
                },
                "image_url": {
                  "type": "string",
                  "description": "URL of the article image"
                },
                "comment": {
                  "type": "string",
                  "description": "Comment on the article efficiency",
                  "required": false
                },
                "is_top_story": {
                  "type": "boolean",
                  "description": "Whether this is a top story",
                  "required": false,
                  "default": false
                }
              }
            }
          }
        ],
        "responses": {
          "201": {
            "description": "Article created successfully",
            "schema": {
              "type": "object",
              "properties": {
                "success": {
                  "type": "boolean"
                },
                "data": {
                  "type": "object",
                  "properties": {
                    "id": {
                      "type": "integer"
                    },
                    "title": {
                      "type": "string"
                    },
                    "content": {
                      "type": "string"
                    },
                    "image": {
                      "type": "string"
                    },
                    "url": {
                      "type": "string"
                    },
                    "date": {
                      "type": "string",
                      "format": "date-time"
                    },
                    "is_article_efficent": {
                      "type": "string"
                    },
                    "is_top_story": {
                      "type": "boolean"
                    },
                    "bot_id": {
                      "type": "integer"
                    },
                    "created_at": {
                      "type": "string",
                      "format": "date-time"
                    },
                    "updated_at": {
                      "type": "string",
                      "format": "date-time"
                    }
                  }
                }
              }
            }
          },
          "400": {
            "description": "Bad request - Missing or invalid fields",
            "schema": {
              "type": "object",
              "properties": {
                "success": {
                  "type": "boolean"
                },
                "error": {
                  "type": "string"
                }
              }
            }
          },
          "409": {
            "description": "Conflict - Duplicate article",
            "schema": {
              "type": "object",
              "properties": {
                "success": {
                  "type": "boolean"
                },
                "error": {
                  "type": "string"
                }
              }
            }
          },
          "500": {
            "description": "Internal server error",
            "schema": {
              "type": "object",
              "properties": {
                "success": {
                  "type": "boolean"
                },
                "error": {
                  "type": "string"
                }
              }
            }
          }
        }
      }
    },
    "/bot": {
      "get": {
        "tags": [
          "Bots"
        ],
        "summary": "Get a specific bot by name or id",
        "description": "\n    this endpoint retrieves information for a specific bot, including related keywords, blacklist items, and site data.\n    \n    you must provide either the bot_name or bot_id as a query parameter.\n    \n    the response includes detailed information about the bot, including its associated keywords, blacklist items, and site data.\n    ",
        "parameters": [
          {
            "name": "bot_name",
            "in": "query",
            "description": "The name of the bot to retrieve",
            "required": false,
            "type": "string",
            "schema": {}
          },
          {
            "name": "bot_id",
            "in": "query",
            "description": "The ID of the bot to retrieve",
            "required": false,
            "type": "integer",
            "schema": {}
          }
        ],
        "responses": {
          "200": {
            "description": "Bot information retrieved successfully",
            "schema": {
              "type": "object",
              "properties": {
                "success": {
                  "type": "boolean"
                },
                "data": {
                  "type": "object",
                  "properties": {
                    "id": {
                      "type": "integer"
                    },
                    "name": {
                      "type": "string"
                    },
                    "alias": {
                      "type": "string"
                    },
                    "category_id": {
                      "type": "integer"
                    },
                    "dalle_prompt": {
                      "type": "string"
                    },
                    "prompt": {
                      "type": "string"
                    },
                    "icon": {
                      "type": "string"
                    },
                    "background_color": {
                      "type": "string"
                    },
                    "run_frequency": {
                      "type": "integer"
                    },
                    "is_active": {
                      "type": "boolean"
                    },
                    "created_at": {
                      "type": "string",
                      "format": "date-time"
                    },
                    "updated_at": {
                      "type": "string",
                      "format": "date-time"
                    },
                    "keywords": {
                      "type": "array",
                      "items": {
                        "type": "string"
                      },
                      "description": "Sorted list of keywords associated with the bot"
                    },
                    "blacklist": {
                      "type": "array",
                      "items": {
                        "type": "string"
                      },
                      "description": "Sorted list of blacklisted items for the bot"
                    },
                    "site": {
                      "type": "object",
                      "properties": {
                        "id": {
                          "type": "integer"
                        },
                        "name": {
                          "type": "string"
                        },
                        "url": {
                          "type": "string"
                        },
                        "bot_id": {
                          "type": "integer"
                        },
                        "created_at": {
                          "type": "string",
                          "format": "date-time"
                        },
                        "updated_at": {
                          "type": "string",
                          "format": "date-time"
                        }
                      },
                      "description": "Site data associated with the bot, null if no site exists"
                    }
                  }
                }
              }
            }
          },
          "400": {
            "description": "Invalid parameters",
            "schema": {
              "type": "object",
              "properties": {
                "success": {
                  "type": "boolean"
                },
                "error": {
                  "type": "string"
                }
              }
            }
          },
          "404": {
            "description": "Bot not found",
            "schema": {
              "type": "object",
              "properties": {
                "success": {
                  "type": "boolean"
                },
                "error": {
                  "type": "string"
                }
              }
            }
          },
          "500": {
            "description": "Internal server error",
            "schema": {
              "type": "object",
              "properties": {
                "success": {
                  "type": "boolean"
                },
                "error": {
                  "type": "string"
                }
              }
            }
          }
        }
      },
      "post": {
        "tags": [
          "Bots"
        ],
        "summary": "Create a new bot",
        "description": "\n    create a new bot with associated site, keywords, and blacklist.\n    \n    the endpoint performs the following operations:\n    - validates all required fields\n    - checks for duplicate bot names\n    - validates category existence\n    - creates bot with normalized icon name\n    - creates associated site if url is provided\n    - adds keywords (whitelist) if provided\n    - adds blacklist entries if provided\n    - handles all database operations with rollback capability\n    \n    note: the run_frequency must be at least 20 minutes, and urls must contain 'news'/'google' and 'rss'.\n    ",
        "parameters": [
          {
            "name": "body",
            "in": "body",
            "description": "Bot creation data",
            "required": true,
            "type": "string",
            "schema": {
              "type": "object",
              "required": [
                "name",
                "alias",
                "category_id",
                "run_frequency"
              ],
              "properties": {
                "name": {
                  "type": "string",
                  "description": "Unique name for the bot"
                },
                "alias": {
                  "type": "string",
                  "description": "Display name for the bot"
                },
                "category_id": {
                  "type": "integer",
                  "description": "ID of the category the bot belongs to"
                },
                "dalle_prompt": {
                  "type": "string",
                  "description": "DALL-E prompt for bot image generation",
                  "required": false
                },
                "background_color": {
                  "type": "string",
                  "description": "HEX color code for bot background",
                  "required": false,
                  "example": "#4287f5"
                },
                "run_frequency": {
                  "type": "integer",
                  "description": "Bot execution frequency in minutes (minimum 20)",
                  "minimum": 20
                },
                "url": {
                  "type": "string",
                  "description": "RSS feed URL (must contain news/google and rss)",
                  "required": false,
                  "example": "https://rss.news.google.com/search?q=tech%20news"
                },
                "whitelist": {
                  "type": "string",
                  "description": "Comma-separated list of keywords to match",
                  "required": false,
                  "example": "AI, machine learning, robotics"
                },
                "blacklist": {
                  "type": "string",
                  "description": "Comma-separated list of words to filter out",
                  "required": false,
                  "example": "spam, scam, adult content"
                }
              }
            }
          }
        ],
        "responses": {
          "201": {
            "description": "Bot created successfully",
            "schema": {
              "type": "object",
              "properties": {
                "success": {
                  "type": "boolean"
                },
                "bot": {
                  "type": "object",
                  "properties": {
                    "id": {
                      "type": "integer"
                    },
                    "name": {
                      "type": "string"
                    },
                    "alias": {
                      "type": "string"
                    },
                    "category_id": {
                      "type": "integer"
                    },
                    "dalle_prompt": {
                      "type": "string"
                    },
                    "prompt": {
                      "type": "string"
                    },
                    "icon": {
                      "type": "string"
                    },
                    "background_color": {
                      "type": "string"
                    },
                    "run_frequency": {
                      "type": "integer"
                    },
                    "is_active": {
                      "type": "boolean"
                    },
                    "created_at": {
                      "type": "string",
                      "format": "date-time"
                    },
                    "updated_at": {
                      "type": "string",
                      "format": "date-time"
                    }
                  }
                },
                "message": {
                  "type": "string"
                }
              }
            }
          },
          "400": {
            "description": "Bad request",
            "schema": {
              "type": "object",
              "properties": {
                "success": {
                  "type": "boolean"
                },
                "error": {
                  "type": "string",
                  "description": "Error message detailing the validation failure",
                  "examples": [
                    "Missing field in request data: name",
                    "Run frequency must be an integer of at least 20 minutes",
                    "A bot with the name 'Test Bot' already exists",
                    "Invalid URL provided",
                    "Whitelist must be a comma-separated string"
                  ]
                }
              }
            }
          },
          "404": {
            "description": "Category not found",
            "schema": {
              "type": "object",
              "properties": {
                "success": {
                  "type": "boolean"
                },
                "error": {
                  "type": "string"
                }
              }
            }
          },
          "500": {
            "description": "Internal server error",
            "schema": {
              "type": "object",
              "properties": {
                "success": {
                  "type": "boolean"
                },
                "error": {
                  "type": "string",
                  "description": "Error message from the server",
                  "examples": [
                    "Database error: [SQL error details]",
                    "An unexpected error occurred: [error details]"
                  ]
                }
              }
            }
          }
        }
      }
    },
    "/bot/{bot_id}": {
      "put": {
        "tags": [
          "Bots"
        ],
        "summary": "Update an existing bot",
        "description": "\n    this endpoint updates an existing bot identified by its id. it allows for modification of various bot properties and associated data.\n\n    key features and behaviors:\n    1. bot identification:\n       - the bot is identified by the bot_id provided in the url path.\n       - if no bot is found with the given id, a 404 error is returned.\n\n    2. updatable fields:\n       - name: the bot's name\n       - alias: an alternative identifier for the bot\n       - category_id: the id of the category the bot belongs to\n       - dalle_prompt: the dall-e prompt for the bot\n       - prompt: the general prompt for the bot\n       - background_color: hex code string for visual representation\n       - run_frequency: the frequency to run the bot in minutes\n\n    3. icon update:\n       - if the alias is updated, the bot's icon url is automatically regenerated based on the new alias.\n\n    4. site update:\n       - if a url is provided, the associated site entry is updated or created if it doesn't exist.\n       - the site name is extracted from the url.\n\n    5. keywords (whitelist) update:\n       - new keywords are added to the existing set of keywords.\n       - existing keywords are not removed.\n\n    6. blacklist update:\n       - new blacklist entries are added to the existing set of blacklisted items.\n       - existing blacklist entries are not removed.\n\n    7. bot rescheduling:\n       - if the bot is active and certain fields are updated (excluding background_color and alias), the bot is rescheduled.\n\n    note: this endpoint performs multiple database operations. all changes are committed atomically within a single transaction.\n    ",
        "parameters": [
          {
            "name": "bot_id",
            "in": "path",
            "description": "The ID of the bot to update",
            "required": true,
            "type": "integer",
            "schema": {}
          },
          {
            "name": "body",
            "in": "body",
            "description": "Bot update details",
            "required": true,
            "type": "string",
            "schema": {
              "type": "object",
              "properties": {
                "name": {
                  "type": "string",
                  "description": "The name of the bot"
                },
                "alias": {
                  "type": "string",
                  "description": "An alias for the bot. This will be used to generate the icon URL."
                },
                "category_id": {
                  "type": "integer",
                  "description": "The ID of the category the bot belongs to"
                },
                "dalle_prompt": {
                  "type": "string",
                  "description": "The DALL-E prompt for the bot"
                },
                "prompt": {
                  "type": "string",
                  "description": "The general prompt for the bot"
                },
                "background_color": {
                  "type": "string",
                  "description": "The background color for the bot (e.g., \"#FFFFFF\")"
                },
                "run_frequency": {
                  "type": "integer",
                  "description": "The frequency to run the bot in minutes"
                },
                "url": {
                  "type": "string",
                  "description": "The URL for the bot's site"
                },
                "whitelist": {
                  "type": "string",
                  "description": "Comma-separated list of keywords to add to the existing whitelist"
                },
                "blacklist": {
                  "type": "string",
                  "description": "Comma-separated list of words to add to the existing blacklist"
                }
              }
            }
          }
        ],
        "responses": {
          "200": {
            "description": "Bot updated successfully",
            "schema": {
              "type": "object",
              "properties": {
                "success": {
                  "type": "boolean"
                },
                "data": {
                  "type": "object",
                  "properties": {
                    "id": {
                      "type": "integer"
                    },
                    "name": {
                      "type": "string"
                    },
                    "alias": {
                      "type": "string"
                    },
                    "category_id": {
                      "type": "integer"
                    },
                    "dalle_prompt": {
                      "type": "string"
                    },
                    "prompt": {
                      "type": "string"
                    },
                    "icon": {
                      "type": "string"
                    },
                    "background_color": {
                      "type": "string"
                    },
                    "run_frequency": {
                      "type": "integer"
                    },
                    "is_active": {
                      "type": "boolean"
                    },
                    "status": {
                      "type": "string"
                    },
                    "next_run_time": {
                      "type": [
                        "string",
                        "null"
                      ],
                      "format": "date-time"
                    },
                    "created_at": {
                      "type": "string",
                      "format": "date-time"
                    },
                    "updated_at": {
                      "type": "string",
                      "format": "date-time"
                    }
                  }
                },
                "message": {
                  "type": "string"
                }
              }
            }
          },
          "400": {
            "description": "Bad request - Invalid data provided",
            "schema": {
              "type": "object",
              "properties": {
                "success": {
                  "type": "boolean"
                },
                "error": {
                  "type": "string"
                }
              }
            }
          },
          "404": {
            "description": "Bot not found",
            "schema": {
              "type": "object",
              "properties": {
                "success": {
                  "type": "boolean"
                },
                "error": {
                  "type": "string"
                }
              }
            }
          },
          "500": {
            "description": "Internal server error",
            "schema": {
              "type": "object",
              "properties": {
                "success": {
                  "type": "boolean"
                },
                "error": {
                  "type": "string"
                }
              }
            }
          }
        }
      },
      "delete": {
        "tags": [
          "Bots"
        ],
        "summary": "Delete a bot and all its associated data",
        "description": "This endpoint deletes a bot entry identified by the provided id. due to the cascade\n    configuration, it will also delete all associated sites, keywords, blacklist entries,\n    articles, and unwanted articles.\n    ",
        "parameters": [
          {
            "name": "bot_id",
            "in": "path",
            "description": "The ID of the bot to be deleted",
            "required": true,
            "type": "integer",
            "schema": {}
          }
        ],
        "responses": {
          "200": {
            "description": "Bot deleted successfully",
            "schema": {
              "type": "object",
              "properties": {
                "success": {
                  "type": "boolean"
                },
                "message": {
                  "type": "string"
                },
                "error": {
                  "type": "string",
                  "nullable": true
                }
              }
            }
          },
          "404": {
            "description": "Bot not found",
            "schema": {
              "type": "object",
              "properties": {
                "success": {
                  "type": "boolean"
                },
                "message": {
                  "type": "string"
                },
                "error": {
                  "type": "string"
                }
              }
            }
          },
          "500": {
            "description": "Internal server error",
            "schema": {
              "type": "object",
              "properties": {
                "success": {
                  "type": "boolean"
                },
                "message": {
                  "type": "string"
                },
                "error": {
                  "type": "string"
                }
              }
            }
          }
        }
      }
    },
    "/category": {
      "post": {
        "tags": [
          "Categories"
        ],
        "summary": "Create a new category for organizing bots",
        "description": "\n    this endpoint allows you to create a new category, which serves as a container for grouping related bots.\n    \n    key points:\n    - the 'name' and 'alias' fields are required. the 'name' is displayed to users, while the 'alias' is used internally.\n    - an icon url is automatically generated based on the provided alias. this icon will be used in the ui to represent the category.\n    - the 'slack_channel' field, if provided, associates the category with a specific slack channel for notifications.\n    - the 'border_color' field allows you to set a custom color (in hex format) for visual distinction in the ui.\n    - new categories are created with 'is_active' set to false by default.\n    - the 'created_at' and 'updated_at' timestamps are automatically set.\n\n    after creation, you can add bots to this category using the bot creation or update endpoints.\n    ",
        "parameters": [
          {
            "name": "body",
            "in": "body",
            "description": "Category details",
            "required": true,
            "type": "string",
            "schema": {
              "type": "object",
              "properties": {
                "name": {
                  "type": "string",
                  "description": "Display name of the category (required)"
                },
                "alias": {
                  "type": "string",
                  "description": "Unique identifier for the category, used for icon generation (required)"
                },
                "slack_channel": {
                  "type": "string",
                  "description": "Slack channel ID for category notifications (optional)"
                },
                "border_color": {
                  "type": "string",
                  "description": "HEX color code for category border in UI (optional, e.g., \"#FF5733\")"
                }
              },
              "required": [
                "name",
                "alias"
              ]
            }
          }
        ],
        "responses": {
          "201": {
            "description": "Category created successfully",
            "schema": {
              "type": "object",
              "properties": {
                "success": {
                  "type": "boolean"
                },
                "data": {
                  "$ref": "#/components/schemas/Category"
                }
              }
            }
          },
          "400": {
            "description": "Invalid input - This could occur if required fields are missing or if the alias is not unique",
            "schema": {
              "type": "object",
              "properties": {
                "success": {
                  "type": "boolean"
                },
                "error": {
                  "type": "string"
                }
              }
            }
          },
          "500": {
            "description": "Internal server error - This could occur due to database issues or other server-side problems",
            "schema": {
              "type": "object",
              "properties": {
                "success": {
                  "type": "boolean"
                },
                "error": {
                  "type": "string"
                }
              }
            }
          }
        }
      },
      "get": {
        "tags": [
          "Categories"
        ],
        "summary": "Get a category by id or name",
        "description": "This endpoint retrieves a specific category and its associated bots from the database.",
        "parameters": [
          {
            "name": "category_id",
            "in": "query",
            "description": "The ID of the category",
            "required": false,
            "type": "integer",
            "schema": {}
          },
          {
            "name": "category_name",
            "in": "query",
            "description": "The name of the category",
            "required": false,
            "type": "string",
            "schema": {}
          }
        ],
        "responses": {
          "200": {
            "description": "Category retrieved successfully",
            "schema": {
              "type": "object",
              "properties": {
                "success": {
                  "type": "boolean"
                },
                "data": {
                  "type": "object"
                }
              }
            }
          },
          "400": {
            "description": "Bad request (no valid parameters provided)",
            "schema": {
              "type": "object",
              "properties": {
                "error": {
                  "type": "string"
                }
              }
            }
          },
          "404": {
            "description": "Category not found",
            "schema": {
              "type": "object",
              "properties": {
                "error": {
                  "type": "string"
                }
              }
            }
          },
          "500": {
            "description": "Internal server error",
            "schema": {
              "type": "object",
              "properties": {
                "error": {
                  "type": "string"
                }
              }
            }
          }
        }
      }
    },
    "/category/{category_id}": {
      "delete": {
        "tags": [
          "Categories"
        ],
        "summary": "Delete a category and its associated bots by id",
        "description": "This endpoint deletes a category and all its associated bots from the database.",
        "parameters": [
          {
            "name": "category_id",
            "in": "path",
            "description": "The ID of the category to be deleted",
            "required": true,
            "type": "integer",
            "schema": {}
          }
        ],
        "responses": {
          "200": {
            "description": "Category deleted successfully",
            "schema": {
              "type": "object",
              "properties": {
                "success": {
                  "type": "boolean"
                },
                "data": {
                  "type": "object"
                }
              }
            }
          },
          "404": {
            "description": "Category not found",
            "schema": {
              "type": "object",
              "properties": {
                "error": {
                  "type": "string"
                }
              }
            }
          },
          "500": {
            "description": "Internal server error",
            "schema": {
              "type": "object",
              "properties": {
                "error": {
                  "type": "string"
                }
              }
            }
          }
        }
      },
      "put": {
        "tags": [
          "Categories"
        ],
        "summary": "Update an existing category",
        "description": "\n    this endpoint allows you to update the details of an existing category. it's particularly useful for modifying category properties or correcting information.\n\n    key behaviors:\n    1. partial updates are supported. you only need to include the fields you want to change in the request body.\n    2. if the 'alias' is updated, the category's icon url will be automatically regenerated.\n    3. updating certain fields (like 'slack_channel' or 'run_frequency') will trigger a rescheduling of all active bots in this category.\n    4. the 'updated_at' timestamp is automatically set to the current time upon successful update.\n\n    important notes for frontend implementation:\n    - when updating the 'alias', be aware that this might change the category's icon, which could affect ui elements.\n    - if the update results in bot rescheduling, the response will include information about which bots were rescheduled or if any failed.\n    - the 'border_color' field accepts hex color codes, which can be used to update the category's visual representation in the ui.\n\n    this endpoint is crucial for maintaining accurate and up-to-date category information, which directly impacts bot organization and functionality.\n    ",
        "parameters": [
          {
            "name": "category_id",
            "in": "path",
            "description": "Unique identifier of the category to update",
            "required": true,
            "type": "integer",
            "schema": {}
          },
          {
            "name": "body",
            "in": "body",
            "description": "Updated category details",
            "required": true,
            "type": "string",
            "schema": {
              "type": "object",
              "properties": {
                "name": {
                  "type": "string",
                  "description": "New display name for the category"
                },
                "alias": {
                  "type": "string",
                  "description": "New alias for the category (will regenerate icon URL if changed)"
                },
                "slack_channel": {
                  "type": "string",
                  "description": "New Slack channel ID for category notifications"
                },
                "border_color": {
                  "type": "string",
                  "description": "New HEX color code for category border in UI (e.g., \"#FF5733\")"
                }
              }
            }
          }
        ],
        "responses": {
          "200": {
            "description": "Category updated successfully",
            "schema": {
              "type": "object",
              "properties": {
                "success": {
                  "type": "boolean"
                },
                "message": {
                  "type": "string"
                },
                "data": {
                  "type": "object",
                  "properties": {
                    "category": {
                      "$ref": "#/components/schemas/Category"
                    },
                    "rescheduled_bots": {
                      "type": "array",
                      "items": {
                        "type": "string"
                      },
                      "description": "Names of bots that were rescheduled due to the update"
                    },
                    "failed_reschedules": {
                      "type": "array",
                      "items": {
                        "type": "string"
                      },
                      "description": "Names of bots that failed to reschedule"
                    }
                  }
                }
              }
            }
          },
          "404": {
            "description": "Category not found - The specified category_id does not exist",
            "schema": {
              "type": "object",
              "properties": {
                "success": {
                  "type": "boolean"
                },
                "error": {
                  "type": "string"
                }
              }
            }
          },
          "500": {
            "description": "Internal server error - This could occur due to database issues or problems with the scheduler",
            "schema": {
              "type": "object",
              "properties": {
                "success": {
                  "type": "boolean"
                },
                "error": {
                  "type": "string"
                }
              }
            }
          }
        }
      }
    },
    "/categories": {
      "get": {
        "tags": [
          "Categories"
        ],
        "summary": "Get all available categories along with their associated bots",
        "description": "This endpoint retrieves all categories and their associated bots from the database.",
        "parameters": [],
        "responses": {
          "200": {
            "description": "Categories retrieved successfully",
            "schema": {
              "type": "object",
              "properties": {
                "success": {
                  "type": "boolean"
                },
                "data": {
                  "type": "object",
                  "properties": {
                    "categories": {
                      "type": "array",
                      "items": {
                        "type": "object"
                      }
                    }
                  }
                }
              }
            }
          },
          "404": {
            "description": "No categories found",
            "schema": {
              "type": "object",
              "properties": {
                "error": {
                  "type": "string"
                }
              }
            }
          },
          "500": {
            "description": "Internal server error",
            "schema": {
              "type": "object",
              "properties": {
                "error": {
                  "type": "string"
                }
              }
            }
          }
        }
      }
    },
    "/category/{category_id}/toggle-activation": {
      "post": {
        "tags": [
          "Categories"
        ],
        "summary": "Toggle activation status for all bots in a category",
        "description": "\n    this endpoint provides a powerful way to activate or deactivate all bots within a specific category simultaneously. it's particularly useful for bulk operations or when you need to quickly enable or disable a group of related bots.\n\n    key behaviors:\n    1. if the category is currently active (contains active bots):\n       - all active bots will be deactivated.\n       - their scheduled jobs will be removed from the scheduler.\n       - each bot's 'is_active' status will be set to false.\n       - each bot's status will be changed to 'idle'.\n       - the 'next_run_time' for each bot will be cleared.\n\n    2. if the category is currently inactive (contains no active bots):\n       - each bot in the category will be validated for activation.\n       - if a bot passes validation, it will be scheduled and activated.\n       - the bot's 'is_active' status will be set to true.\n       - the bot's status will be set to 'idle' (it will change to 'running' when the scheduler executes it).\n\n    important notes for frontend implementation:\n    - this operation may take some time, especially for categories with many bots.\n    - the response includes detailed information about the operation's results, including counts of activated/deactivated bots and any failures.\n    - you may want to implement a loading indicator while this operation is in progress.\n    - after toggling, you should refresh any ui components that display bot statuses or category information.\n    - be prepared to handle partial success scenarios where some bots may fail to activate or deactivate.\n\n    this endpoint is crucial for managing the overall activity of bot groups and can significantly impact system resource usage and bot operations.\n    ",
        "parameters": [
          {
            "name": "category_id",
            "in": "path",
            "description": "Unique identifier of the category whose bots should be toggled",
            "required": true,
            "type": "integer",
            "schema": {}
          }
        ],
        "responses": {
          "200": {
            "description": "Category bots toggled successfully",
            "schema": {
              "type": "object",
              "properties": {
                "success": {
                  "type": "boolean"
                },
                "message": {
                  "type": "string"
                },
                "data": {
                  "type": "object",
                  "properties": {
                    "total_bots": {
                      "type": "integer",
                      "description": "Total number of bots in the category"
                    },
                    "activated_count": {
                      "type": "integer",
                      "description": "Number of bots that were activated"
                    },
                    "deactivated_count": {
                      "type": "integer",
                      "description": "Number of bots that were deactivated"
                    },
                    "success_count": {
                      "type": "integer",
                      "description": "Total number of bots successfully processed"
                    },
                    "failure_count": {
                      "type": "integer",
                      "description": "Number of bots that failed to toggle"
                    },
                    "processed_bots": {
                      "type": "array",
                      "items": {
                        "type": "object",
                        "properties": {
                          "id": {
                            "type": "integer",
                            "description": "Bot ID"
                          },
                          "name": {
                            "type": "string",
                            "description": "Bot name"
                          },
                          "previous_state": {
                            "type": "string",
                            "description": "Bot state before toggling"
                          },
                          "new_state": {
                            "type": "string",
                            "description": "Bot state after toggling"
                          },
                          "status": {
                            "type": "string",
                            "description": "Status of the toggle operation for this bot"
                          },
                          "error": {
                            "type": "string",
                            "description": "Error message if the bot failed to toggle"
                          }
                        }
                      }
                    }
                  }
                }
              }
            }
          },
          "404": {
            "description": "Category not found - The specified category_id does not exist",
            "schema": {
              "type": "object",
              "properties": {
                "success": {
                  "type": "boolean"
                },
                "error": {
                  "type": "string"
                }
              }
            }
          },
          "500": {
            "description": "Internal server error - This could occur due to database issues, problems with the scheduler, or other server-side errors",
            "schema": {
              "type": "object",
              "properties": {
                "success": {
                  "type": "boolean"
                },
                "error": {
                  "type": "string"
                }
              }
            }
          }
        }
      }
    },
    "/keywords": {
      "post": {
        "tags": [
          "Keywords"
        ],
        "summary": "Add keywords to multiple bots in bulk",
        "description": "This endpoint adds multiple keywords to multiple bots in a single operation. it checks for existing keywords to avoid duplicates and performs a bulk insert for efficiency.",
        "parameters": [
          {
            "name": "body",
            "in": "body",
            "description": "JSON object containing keywords and bot IDs",
            "required": true,
            "type": "string",
            "schema": {
              "type": "object",
              "properties": {
                "keywords": {
                  "type": "array",
                  "items": {
                    "type": "string"
                  },
                  "description": "List of keywords to add"
                },
                "bot_ids": {
                  "type": "array",
                  "items": {
                    "type": "integer"
                  },
                  "description": "List of bot IDs to add keywords to"
                }
              }
            }
          }
        ],
        "responses": {
          "201": {
            "description": "Keywords added to bots successfully",
            "schema": {
              "type": "object",
              "properties": {
                "success": {
                  "type": "boolean"
                },
                "message": {
                  "type": "string"
                },
                "data": {
                  "type": "object",
                  "properties": {
                    "added_count": {
                      "type": "integer"
                    },
                    "affected_bots": {
                      "type": "integer"
                    }
                  }
                }
              }
            }
          },
          "400": {
            "description": "Invalid request data",
            "schema": {
              "type": "object",
              "properties": {
                "error": {
                  "type": "string"
                }
              }
            }
          },
          "500": {
            "description": "Internal server error or database error",
            "schema": {
              "type": "object",
              "properties": {
                "error": {
                  "type": "string"
                }
              }
            }
          }
        }
      },
      "delete": {
        "tags": [
          "Keywords"
        ],
        "summary": "Delete keywords from multiple bots in bulk",
        "description": "This endpoint deletes multiple keywords from multiple bots. it can delete keywords by their ids or by their names. if both keyword_ids and keywords are provided, keyword_ids takes precedence.",
        "parameters": [
          {
            "name": "body",
            "in": "body",
            "description": "JSON object containing keyword IDs or names and bot IDs",
            "required": true,
            "type": "string",
            "schema": {
              "type": "object",
              "properties": {
                "keyword_ids": {
                  "type": "array",
                  "items": {
                    "type": "integer"
                  },
                  "description": "List of keyword IDs to delete (optional)"
                },
                "keywords": {
                  "type": "array",
                  "items": {
                    "type": "string"
                  },
                  "description": "List of keyword names to delete (optional)"
                },
                "bot_ids": {
                  "type": "array",
                  "items": {
                    "type": "integer"
                  },
                  "description": "List of bot IDs to delete keywords from"
                }
              }
            }
          }
        ],
        "responses": {
          "200": {
            "description": "Keywords deleted successfully",
            "schema": {
              "type": "object",
              "properties": {
                "success": {
                  "type": "boolean"
                },
                "message": {
                  "type": "string"
                },
                "data": {
                  "type": "object",
                  "properties": {
                    "deleted_count": {
                      "type": "integer"
                    },
                    "affected_bots": {
                      "type": "integer"
                    }
                  }
                }
              }
            }
          },
          "400": {
            "description": "Invalid request data",
            "schema": {
              "type": "object",
              "properties": {
                "error": {
                  "type": "string"
                }
              }
            }
          },
          "404": {
            "description": "No matching keywords found",
            "schema": {
              "type": "object",
              "properties": {
                "error": {
                  "type": "string"
                }
              }
            }
          },
          "500": {
            "description": "Internal server error or database error",
            "schema": {
              "type": "object",
              "properties": {
                "error": {
                  "type": "string"
                }
              }
            }
          }
        }
      }
    },
    "/keywords/search": {
      "post": {
        "tags": [
          "Keywords"
        ],
        "summary": "Search for related keywords and blacklist words across specified bots",
        "description": "This endpoint searches for keywords and blacklist words across multiple bots based on provided queries. it returns matching entries along with their associated bot names, separated into whitelist (keywords) and blacklist categories.",
        "parameters": [
          {
            "name": "body",
            "in": "body",
            "description": "JSON object containing search queries and bot IDs",
            "required": true,
            "type": "string",
            "schema": {
              "type": "object",
              "properties": {
                "queries": {
                  "type": "array",
                  "items": {
                    "type": "string"
                  },
                  "description": "List of search queries"
                },
                "bot_ids": {
                  "type": "array",
                  "items": {
                    "type": "integer"
                  },
                  "description": "List of bot IDs to search within"
                }
              }
            }
          }
        ],
        "responses": {
          "200": {
            "description": "Successfully retrieved relevant words",
            "schema": {
              "type": "object",
              "properties": {
                "success": {
                  "type": "boolean"
                },
                "data": {
                  "type": "object",
                  "properties": {
                    "whitelist": {
                      "type": "array",
                      "items": {
                        "type": "object",
                        "properties": {
                          "id": {
                            "type": "integer"
                          },
                          "name": {
                            "type": "string"
                          },
                          "bot_id": {
                            "type": "integer"
                          },
                          "bot_name": {
                            "type": "string"
                          },
                          "created_at": {
                            "type": "string",
                            "format": "date-time"
                          },
                          "updated_at": {
                            "type": "string",
                            "format": "date-time"
                          }
                        }
                      }
                    },
                    "blacklist": {
                      "type": "array",
                      "items": {
                        "type": "object",
                        "properties": {
                          "id": {
                            "type": "integer"
                          },
                          "name": {
                            "type": "string"
                          },
                          "bot_id": {
                            "type": "integer"
                          },
                          "bot_name": {
                            "type": "string"
                          },
                          "created_at": {
                            "type": "string",
                            "format": "date-time"
                          },
                          "updated_at": {
                            "type": "string",
                            "format": "date-time"
                          }
                        }
                      }
                    }
                  }
                }
              }
            }
          },
          "400": {
            "description": "Invalid request data",
            "schema": {
              "type": "object",
              "properties": {
                "error": {
                  "type": "string"
                }
              }
            }
          },
          "404": {
            "description": "No related words found",
            "schema": {
              "type": "object",
              "properties": {
                "error": {
                  "type": "string"
                }
              }
            }
          },
          "500": {
            "description": "Server error",
            "schema": {
              "type": "object",
              "properties": {
                "error": {
                  "type": "string"
                }
              }
            }
          }
        }
      }
    },
    "/blacklist": {
      "post": {
        "tags": [
          "Blacklist"
        ],
        "summary": "Add entries to the blacklist for multiple bots",
        "description": "This endpoint adds multiple entries to the blacklist for multiple bots in a single operation. it checks for existing entries to avoid duplicates.",
        "parameters": [
          {
            "name": "body",
            "in": "body",
            "description": "JSON object containing entries and bot IDs",
            "required": true,
            "type": "string",
            "schema": {
              "type": "object",
              "properties": {
                "entries": {
                  "type": "array",
                  "items": {
                    "type": "string"
                  },
                  "description": "List of entries to add to the blacklist"
                },
                "bot_ids": {
                  "type": "array",
                  "items": {
                    "type": "integer"
                  },
                  "description": "List of bot IDs to add entries to"
                }
              }
            }
          }
        ],
        "responses": {
          "201": {
            "description": "Successfully added entries to the blacklist",
            "schema": {
              "type": "object",
              "properties": {
                "success": {
                  "type": "boolean"
                },
                "message": {
                  "type": "string"
                },
                "data": {
                  "type": "object",
                  "properties": {
                    "added_count": {
                      "type": "integer"
                    },
                    "affected_bots": {
                      "type": "integer"
                    }
                  }
                }
              }
            }
          },
          "400": {
            "description": "Invalid request data",
            "schema": {
              "type": "object",
              "properties": {
                "error": {
                  "type": "string"
                }
              }
            }
          },
          "500": {
            "description": "Internal server error or database error",
            "schema": {
              "type": "object",
              "properties": {
                "error": {
                  "type": "string"
                }
              }
            }
          }
        }
      },
      "delete": {
        "tags": [
          "Blacklist"
        ],
        "summary": "Delete entries from the blacklist for multiple bots",
        "description": "This endpoint deletes multiple entries from the blacklist for multiple bots. it can delete entries by their ids or by their names.",
        "parameters": [
          {
            "name": "body",
            "in": "body",
            "description": "JSON object containing entry IDs or names and bot IDs",
            "required": true,
            "type": "string",
            "schema": {
              "type": "object",
              "properties": {
                "entry_ids": {
                  "type": "array",
                  "items": {
                    "type": "integer"
                  },
                  "description": "List of entry IDs to delete (optional)"
                },
                "entries": {
                  "type": "array",
                  "items": {
                    "type": "string"
                  },
                  "description": "List of entry names to delete (optional)"
                },
                "bot_ids": {
                  "type": "array",
                  "items": {
                    "type": "integer"
                  },
                  "description": "List of bot IDs to delete entries from"
                }
              }
            }
          }
        ],
        "responses": {
          "200": {
            "description": "Entries deleted from blacklist successfully",
            "schema": {
              "type": "object",
              "properties": {
                "success": {
                  "type": "boolean"
                },
                "message": {
                  "type": "string"
                },
                "data": {
                  "type": "object",
                  "properties": {
                    "deleted_count": {
                      "type": "integer"
                    },
                    "affected_bots": {
                      "type": "integer"
                    }
                  }
                }
              }
            }
          },
          "400": {
            "description": "Invalid request data",
            "schema": {
              "type": "object",
              "properties": {
                "error": {
                  "type": "string"
                }
              }
            }
          },
          "404": {
            "description": "No matching blacklist entries found",
            "schema": {
              "type": "object",
              "properties": {
                "error": {
                  "type": "string"
                }
              }
            }
          },
          "500": {
            "description": "Internal server error or database error",
            "schema": {
              "type": "object",
              "properties": {
                "error": {
                  "type": "string"
                }
              }
            }
          }
        }
      }
    },
    "/blacklist/search": {
      "post": {
        "tags": [
          "Blacklist"
        ],
        "summary": "Search for blacklist entries across specified bots",
        "description": "This endpoint searches for blacklist entries across multiple bots based on provided queries. it returns matching entries along with their associated bot names.",
        "parameters": [
          {
            "name": "body",
            "in": "body",
            "description": "JSON object containing search queries and bot IDs",
            "required": true,
            "type": "string",
            "schema": {
              "type": "object",
              "properties": {
                "queries": {
                  "type": "array",
                  "items": {
                    "type": "string"
                  },
                  "description": "List of search queries"
                },
                "bot_ids": {
                  "type": "array",
                  "items": {
                    "type": "integer"
                  },
                  "description": "List of bot IDs to search within"
                }
              }
            }
          }
        ],
        "responses": {
          "200": {
            "description": "Successfully retrieved relevant blacklist entries",
            "schema": {
              "type": "object",
              "properties": {
                "success": {
                  "type": "boolean"
                },
                "data": {
                  "type": "object",
                  "properties": {
                    "blacklist": {
                      "type": "array",
                      "items": {
                        "type": "object",
                        "properties": {
                          "id": {
                            "type": "integer"
                          },
                          "name": {
                            "type": "string"
                          },
                          "bot_id": {
                            "type": "integer"
                          },
                          "bot_name": {
                            "type": "string"
                          },
                          "created_at": {
                            "type": "string",
                            "format": "date-time"
                          },
                          "updated_at": {
                            "type": "string",
                            "format": "date-time"
                          }
                        }
                      }
                    }
                  }
                }
              }
            }
          },
          "400": {
            "description": "Invalid request data",
            "schema": {
              "type": "object",
              "properties": {
                "error": {
                  "type": "string"
                }
              }
            }
          },
          "404": {
            "description": "No related entries found",
            "schema": {
              "type": "object",
              "properties": {
                "error": {
                  "type": "string"
                }
              }
            }
          },
          "500": {
            "description": "Server error",
            "schema": {
              "type": "object",
              "properties": {
                "error": {
                  "type": "string"
                }
              }
            }
          }
        }
      }
    },
    "/top-stories/{article_id}": {
      "post": {
        "tags": [
          "Top stories"
        ],
        "summary": "Set an article as a top story",
        "description": "This endpoint sets the is_top_story field of a specific article to true, marking it as a top story.",
        "parameters": [
          {
            "name": "article_id",
            "in": "path",
            "description": "ID of the article to be set as a top story",
            "required": true,
            "type": "integer",
            "schema": {}
          }
        ],
        "responses": {
          "200": {
            "description": "Article successfully set as a top story",
            "schema": {
              "type": "object",
              "properties": {
                "success": {
                  "type": "boolean"
                },
                "message": {
                  "type": "string"
                },
                "data": {
                  "type": "object",
                  "properties": {
                    "id": {
                      "type": "integer"
                    },
                    "title": {
                      "type": "string"
                    },
                    "content": {
                      "type": "string"
                    },
                    "date": {
                      "type": "string",
                      "format": "date-time"
                    },
                    "is_top_story": {
                      "type": "boolean"
                    },
                    "updated_at": {
                      "type": "string",
                      "format": "date-time"
                    }
                  }
                }
              }
            }
          },
          "404": {
            "description": "Article not found",
            "schema": {
              "type": "object",
              "properties": {
                "success": {
                  "type": "boolean"
                },
                "error": {
                  "type": "string"
                }
              }
            }
          },
          "500": {
            "description": "Internal server error",
            "schema": {
              "type": "object",
              "properties": {
                "success": {
                  "type": "boolean"
                },
                "error": {
                  "type": "string"
                }
              }
            }
          }
        }
      }
    },
    "/keywords/trending": {
      "get": {
        "tags": [
          "Keywords"
        ],
        "summary": "Retrieve trending keywords with optional bot and time period filtering",
        "description": "\n    this endpoint retrieves used keywords from articles, with optional filtering by bot_id and time period.\n    it provides a count of keyword usage, allowing identification of trending keywords.\n    \n    keywords are extracted from the usedkeywords table, split if comma-separated, and aggregated to provide accurate usage counts.\n    results are sorted by usage count in descending order, showing the most used (trending) keywords first.\n    time periods:\n    - \"1w\": last 7 days\n    - \"1m\": last 30 days\n    - \"3m\": last 90 days\n    - \"all\": all time (default if not specified)\n\n    if no bot_id is provided, keywords from all bots will be included.\n    ",
        "parameters": [
          {
            "name": "bot_id",
            "in": "query",
            "description": "Bot ID to filter keywords (optional). If not provided, includes keywords from all bots.",
            "required": false,
            "type": "integer",
            "schema": {}
          },
          {
            "name": "time_period",
            "in": "query",
            "description": "Time period for filtering: \"1w\" (7 days), \"1m\" (30 days), \"3m\" (90 days), or \"all\" (all time). Default is \"all\".",
            "required": false,
            "type": "string",
            "schema": {}
          }
        ],
        "responses": {
          "200": {
            "description": "Successfully retrieved used keywords",
            "schema": {
              "type": "object",
              "properties": {
                "success": {
                  "type": "boolean"
                },
                "message": {
                  "type": "string"
                },
                "data": {
                  "type": "object",
                  "properties": {
                    "used_keywords": {
                      "type": "array",
                      "items": {
                        "type": "object",
                        "properties": {
                          "keyword": {
                            "type": "string"
                          },
                          "count": {
                            "type": "integer"
                          }
                        }
                      }
                    },
                    "total_unique_keywords": {
                      "type": "integer"
                    },
                    "filter_applied": {
                      "type": "object",
                      "properties": {
                        "bot_id": {
                          "type": "integer",
                          "nullable": true
                        },
                        "time_period": {
                          "type": "string"
                        }
                      }
                    }
                  }
                }
              }
            }
          },
          "400": {
            "description": "Bad request - Invalid time period provided",
            "schema": {
              "type": "object",
              "properties": {
                "success": {
                  "type": "boolean"
                },
                "error": {
                  "type": "string"
                }
              }
            }
          },
          "500": {
            "description": "Internal server error",
            "schema": {
              "type": "object",
              "properties": {
                "success": {
                  "type": "boolean"
                },
                "error": {
                  "type": "string"
                }
              }
            }
          }
        }
      }
    },
    "/keywords/extract": {
      "post": {
        "tags": [
          "Keywords"
        ],
        "summary": "Extract and clean keywords and blacklist from an uploaded excel file",
        "description": "\n    this endpoint processes an uploaded excel file (.xls or .xlsx) to extract and clean keywords and blacklist items.\n\n    file structure requirements:\n    1. the excel file can contain multiple sheets.\n    2. sheets are processed if their names contain 'keyword' or 'blacklist' (case-insensitive).\n    3. each relevant sheet must have a column with a header containing 'keyword' or 'blacklist' respectively.\n    4. the first matching column in each sheet will be used for data extraction.\n\n    extraction and cleaning process:\n    - for sheets with 'keyword' in the name: \n      * extracts data from the first column with 'keyword' in its header.\n    - for sheets with 'blacklist' in the name:\n      * extracts data from the first column with 'blacklist' in its header.\n    - data is extracted from all rows below the header row.\n    - all extracted data is cleaned:\n      * converted to lowercase\n      * special characters (including hyphens, slashes, and parentheses) are removed\n      * multiple spaces are replaced with a single space\n      * leading and trailing spaces are removed\n    - duplicate entries are automatically removed.\n    - empty cells or cells that become empty after cleaning are ignored.\n\n    the endpoint returns comma-separated strings for both keywords and blacklist items.\n    if no data is found for either keywords or blacklist, an empty string is returned for that category.\n    ",
        "parameters": [
          {
            "name": "file",
            "in": "formData",
            "description": "Excel file (.xls or .xlsx) to be processed",
            "required": true,
            "type": "file",
            "schema": {}
          }
        ],
        "responses": {
          "200": {
            "description": "Keywords and blacklist extracted and cleaned successfully",
            "schema": {
              "type": "object",
              "properties": {
                "success": {
                  "type": "boolean"
                },
                "data": {
                  "type": "object",
                  "properties": {
                    "keywords": {
                      "type": "string",
                      "description": "Comma-separated list of cleaned, extracted keywords"
                    },
                    "blacklist": {
                      "type": "string",
                      "description": "Comma-separated list of cleaned, extracted blacklist items"
                    }
                  }
                },
                "message": {
                  "type": "string"
                }
              }
            }
          },
          "400": {
            "description": "Bad request",
            "schema": {
              "type": "object",
              "properties": {
                "success": {
                  "type": "boolean"
                },
                "error": {
                  "type": "string"
                }
              }
            }
          },
          "500": {
            "description": "Internal server error",
            "schema": {
              "type": "object",
              "properties": {
                "success": {
                  "type": "boolean"
                },
                "error": {
                  "type": "string"
                }
              }
            }
          }
        }
      }
    },
    "/bot/{bot_id}/toggle-activation": {
      "post": {
        "tags": [
          "Bots"
        ],
        "summary": "Toggle activation status of a specific bot",
        "description": "\n    this endpoint toggles the activation status of a bot identified by its id. it performs different actions based on the current activation status of the bot:\n\n    1. if the bot is currently active (is_active = true):\n       - it attempts to remove the bot's scheduled job from the scheduler.\n       - sets the bot's is_active status to false.\n       - changes the bot's status to 'idle'.\n       - clears the bot's next_run_time.\n\n    2. if the bot is currently inactive (is_active = false):\n       - it first validates the bot for activation using the validate_bot_for_activation function.\n       - if there are validation errors, it returns these errors and doesn't activate the bot.\n       - if validation passes, it attempts to schedule the bot using the schedule_bot function.\n       - if scheduling is successful, it sets the bot's is_active status to true and status to 'idle'.\n\n    the endpoint uses a database session to ensure all changes are committed atomically.\n    it also updates related cache endpoints ('get_all_bots' and 'get_bot') upon successful execution.\n\n",
        "parameters": [
          {
            "name": "bot_id",
            "in": "path",
            "description": "The ID of the bot to toggle activation",
            "required": true,
            "type": "integer",
            "schema": {}
          }
        ],
        "responses": {
          "200": {
            "description": "Bot activation status toggled successfully",
            "schema": {
              "type": "object",
              "properties": {
                "success": {
                  "type": "boolean"
                },
                "message": {
                  "type": "string"
                },
                "bot": {
                  "type": "object",
                  "properties": {
                    "id": {
                      "type": "integer"
                    },
                    "name": {
                      "type": "string"
                    },
                    "alias": {
                      "type": "string"
                    },
                    "category_id": {
                      "type": "integer"
                    },
                    "dalle_prompt": {
                      "type": "string"
                    },
                    "prompt": {
                      "type": "string"
                    },
                    "icon": {
                      "type": "string"
                    },
                    "background_color": {
                      "type": "string"
                    },
                    "run_frequency": {
                      "type": "integer"
                    },
                    "is_active": {
                      "type": "boolean"
                    },
                    "status": {
                      "type": "string"
                    },
                    "next_run_time": {
                      "type": [
                        "string",
                        "null"
                      ],
                      "format": "date-time"
                    },
                    "created_at": {
                      "type": "string",
                      "format": "date-time"
                    },
                    "updated_at": {
                      "type": "string",
                      "format": "date-time"
                    }
                  }
                }
              }
            }
          },
          "400": {
            "description": "Bad request - Bot activation failed due to validation errors",
            "schema": {
              "type": "object",
              "properties": {
                "success": {
                  "type": "boolean"
                },
                "error": {
                  "type": "string"
                },
                "validation_errors": {
                  "type": "array",
                  "items": {
                    "type": "string"
                  }
                }
              }
            }
          },
          "404": {
            "description": "Bot not found",
            "schema": {
              "type": "object",
              "properties": {
                "success": {
                  "type": "boolean"
                },
                "error": {
                  "type": "string"
                }
              }
            }
          },
          "500": {
            "description": "Internal server error",
            "schema": {
              "type": "object",
              "properties": {
                "success": {
                  "type": "boolean"
                },
                "error": {
                  "type": "string"
                }
              }
            }
          }
        }
      }
    },
    "/bot/{bot_id}/logs": {
      "get": {
        "tags": [
          "Bots"
        ],
        "summary": "Get bot logs",
        "description": "\n    this endpoint streams the log file for a specific bot.\n    \n    key points:\n    - returns the raw log file content as plain text\n    - logs include pipeline processing details, errors, and metrics\n    - the log file is read directly from the filesystem\n    - returns 404 if bot or log file not found\n    - returns 500 for server errors\n    ",
        "parameters": [
          {
            "name": "bot_id",
            "in": "path",
            "description": "ID of the bot to get logs for",
            "required": true,
            "type": "integer",
            "schema": {}
          }
        ],
        "responses": {
          "200": {
            "description": "Log file content retrieved successfully",
            "schema": {
              "type": "string",
              "description": "Raw log file content"
            }
          },
          "404": {
            "description": "Bot or log file not found",
            "schema": {
              "type": "object",
              "properties": {
                "success": {
                  "type": "boolean"
                },
                "error": {
                  "type": "string",
                  "description": "Error message indicating whether bot or log file was not found"
                }
              }
            }
          },
          "500": {
            "description": "Internal server error occurred while retrieving logs",
            "schema": {
              "type": "object",
              "properties": {
                "success": {
                  "type": "boolean"
                },
                "error": {
                  "type": "string",
                  "description": "Error message describing what went wrong"
                }
              }
            }
          }
        }
      }
    },
    "/bot/{bot_id}/metrics": {
      "get": {
        "tags": [
          "Bots"
        ],
        "summary": "Get bot metrics with pagination and filtering",
        "description": "\n    retrieves metrics for a specific bot with pagination and date filtering options.\n    \n    the endpoint returns:\n    - list of individual metric records\n    - aggregated statistics across the returned metrics\n    - pagination metadata\n    \n    metrics include:\n    - runtime statistics\n    - resource usage (cpu, memory)\n    - article processing counts\n    - error and filtering statistics\n    ",
        "parameters": [
          {
            "name": "bot_id",
            "in": "path",
            "description": "ID of the bot",
            "required": true,
            "type": "integer",
            "schema": {}
          },
          {
            "name": "page",
            "in": "query",
            "description": "Page number (starts at 1)",
            "required": false,
            "type": "integer",
            "schema": {}
          },
          {
            "name": "per_page",
            "in": "query",
            "description": "Number of items per page",
            "required": false,
            "type": "integer",
            "schema": {}
          },
          {
            "name": "start_date",
            "in": "query",
            "description": "Filter metrics after this date (ISO format: YYYY-MM-DDTHH:MM:SS)",
            "required": false,
            "type": "string",
            "schema": {}
          },
          {
            "name": "end_date",
            "in": "query",
            "description": "Filter metrics before this date (ISO format: YYYY-MM-DDTHH:MM:SS)",
            "required": false,
            "type": "string",
            "schema": {}
          }
        ],
        "responses": {
          "200": {
            "description": "Metrics retrieved successfully",
            "schema": {
              "type": "object",
              "properties": {
                "success": {
                  "type": "boolean"
                },
                "data": {
                  "type": "object",
                  "properties": {
                    "metrics": {
                      "type": "array",
                      "items": {
                        "type": "object",
                        "properties": {
                          "id": {
                            "type": "integer"
                          },
                          "bot_id": {
                            "type": "integer"
                          },
                          "start_time": {
                            "type": "string",
                            "format": "date-time"
                          },
                          "end_time": {
                            "type": "string",
                            "format": "date-time"
                          },
                          "total_runtime": {
                            "type": "number"
                          },
                          "total_articles_found": {
                            "type": "integer"
                          },
                          "articles_processed": {
                            "type": "integer"
                          },
                          "articles_saved": {
                            "type": "integer"
                          },
                          "cpu_percent": {
                            "type": "number"
                          },
                          "memory_percent": {
                            "type": "number"
                          },
                          "total_errors": {
                            "type": "integer"
                          },
                          "error_reasons": {
                            "type": "object"
                          },
                          "total_filtered": {
                            "type": "integer"
                          },
                          "filter_reasons": {
                            "type": "object"
                          }
                        }
                      }
                    },
                    "aggregated_stats": {
                      "type": "object",
                      "properties": {
                        "total_runtime": {
                          "type": "number"
                        },
                        "avg_cpu_percent": {
                          "type": "number"
                        },
                        "avg_memory_percent": {
                          "type": "number"
                        },
                        "total_articles_found": {
                          "type": "integer"
                        },
                        "total_articles_processed": {
                          "type": "integer"
                        },
                        "total_articles_saved": {
                          "type": "integer"
                        },
                        "total_errors": {
                          "type": "integer"
                        },
                        "total_filtered": {
                          "type": "integer"
                        }
                      }
                    },
                    "pagination": {
                      "type": "object",
                      "properties": {
                        "total_items": {
                          "type": "integer"
                        },
                        "total_pages": {
                          "type": "integer"
                        },
                        "current_page": {
                          "type": "integer"
                        },
                        "per_page": {
                          "type": "integer"
                        },
                        "has_next": {
                          "type": "boolean"
                        },
                        "has_prev": {
                          "type": "boolean"
                        }
                      }
                    }
                  }
                }
              }
            }
          },
          "400": {
            "description": "Invalid parameters provided",
            "schema": {
              "type": "object",
              "properties": {
                "success": {
                  "type": "boolean"
                },
                "error": {
                  "type": "string",
                  "description": "Error message describing the invalid parameters"
                }
              }
            }
          },
          "404": {
            "description": "Bot not found",
            "schema": {
              "type": "object",
              "properties": {
                "success": {
                  "type": "boolean"
                },
                "error": {
                  "type": "string",
                  "description": "Error message indicating bot was not found"
                }
              }
            }
          },
          "500": {
            "description": "Internal server error",
            "schema": {
              "type": "object",
              "properties": {
                "success": {
                  "type": "boolean"
                },
                "error": {
                  "type": "string",
                  "description": "Error message describing what went wrong"
                }
              }
            }
          }
        }
      }
<<<<<<< HEAD
=======
    },
    "/articles": {
      "get": {
        "tags": [
          "Articles"
        ],
        "summary": "[deprecated] get all articles with basic pagination",
        "description": "\n    \u26a0\ufe0f deprecated: this endpoint is deprecated and will be removed in future versions. \n    please use the new /articles/all endpoint with advanced filtering capabilities instead.\n    \n    basic endpoint to retrieve articles with optional pagination support.\n    results are sorted by creation date in descending order.\n    ",
        "parameters": [
          {
            "name": "page",
            "in": "query",
            "description": "[DEPRECATED] Page number for pagination",
            "required": false,
            "type": "integer",
            "schema": {}
          },
          {
            "name": "per_page",
            "in": "query",
            "description": "[DEPRECATED] Number of articles per page",
            "required": false,
            "type": "integer",
            "schema": {}
          }
        ],
        "responses": {
          "200": {
            "description": "Articles retrieved successfully",
            "schema": {
              "type": "object",
              "properties": {
                "success": {
                  "type": "boolean"
                },
                "data": {
                  "type": "array",
                  "items": {
                    "type": "object",
                    "properties": {
                      "id": {
                        "type": "integer"
                      },
                      "title": {
                        "type": "string"
                      },
                      "content": {
                        "type": "string"
                      },
                      "image": {
                        "type": "string"
                      },
                      "url": {
                        "type": "string"
                      },
                      "date": {
                        "type": "string",
                        "format": "date-time"
                      },
                      "bot_id": {
                        "type": "integer"
                      },
                      "created_at": {
                        "type": "string",
                        "format": "date-time"
                      },
                      "updated_at": {
                        "type": "string",
                        "format": "date-time"
                      }
                    }
                  }
                },
                "pagination": {
                  "type": "object",
                  "properties": {
                    "page": {
                      "type": "integer"
                    },
                    "per_page": {
                      "type": "integer"
                    },
                    "total_pages": {
                      "type": "integer"
                    },
                    "total_items": {
                      "type": "integer"
                    }
                  }
                }
              }
            }
          },
          "204": {
            "description": "No articles found",
            "schema": {
              "type": "object",
              "properties": {
                "success": {
                  "type": "boolean"
                },
                "data": {
                  "type": "array",
                  "items": {}
                },
                "message": {
                  "type": "string"
                }
              }
            }
          },
          "400": {
            "description": "Bad request",
            "schema": {
              "type": "object",
              "properties": {
                "success": {
                  "type": "boolean"
                },
                "error": {
                  "type": "string",
                  "example": "Page and per_page must be positive integers"
                }
              }
            }
          },
          "404": {
            "description": "Page not found",
            "schema": {
              "type": "object",
              "properties": {
                "success": {
                  "type": "boolean"
                },
                "error": {
                  "type": "string",
                  "example": "Page 5 does not exist. Max page is 3"
                }
              }
            }
          }
        }
      }
    },
    "/article/generate": {
      "post": {
        "tags": [
          "Articles"
        ],
        "summary": "Generate a new article using ai",
        "description": "\n    generate a new article using the newscreatoragent.\n    the endpoint accepts either an initial story (text/url) or document files (or both) as input.\n    supported document formats are pdf, doc, docx, and txt.\n    ",
        "parameters": [
          {
            "name": "initial_story",
            "in": "formData",
            "description": "Initial story text or URL to generate from",
            "required": false,
            "type": "string",
            "schema": {}
          },
          {
            "name": "files",
            "in": "formData",
            "description": "Multiple document files (PDF, DOC, DOCX, TXT)",
            "required": false,
            "type": "file",
            "schema": {}
          }
        ],
        "responses": {
          "200": {
            "description": "Article generated successfully",
            "schema": {
              "type": "object",
              "properties": {
                "success": {
                  "type": "boolean"
                },
                "data": {
                  "type": "object",
                  "properties": {
                    "content": {
                      "type": "string",
                      "description": "The generated article content"
                    }
                  }
                }
              }
            }
          },
          "400": {
            "description": "Bad request",
            "schema": {
              "type": "object",
              "properties": {
                "success": {
                  "type": "boolean"
                },
                "error": {
                  "type": "string",
                  "examples": [
                    "Either initial_story or documents must be provided",
                    "Invalid file type. Allowed types are: pdf, doc, docx, txt"
                  ]
                }
              }
            }
          },
          "500": {
            "description": "Internal server error",
            "schema": {
              "type": "object",
              "properties": {
                "success": {
                  "type": "boolean"
                },
                "error": {
                  "type": "string",
                  "examples": [
                    "Failed to generate article content",
                    "Unexpected error occurred"
                  ]
                }
              }
            }
          }
        }
      }
>>>>>>> afd03d2d
    }
  },
  "components": {
    "schemas": {
      "TopStoriesResponse": {
        "type": "object",
        "properties": {
          "success": {
            "type": "boolean"
          },
          "data": {
            "type": "array",
            "items": {
              "$ref": "#/components/schemas/Article"
            }
          },
          "count": {
            "type": "integer"
          }
        }
      },
      "SingleTopStoryResponse": {
        "type": "object",
        "properties": {
          "success": {
            "type": "boolean"
          },
          "data": {
            "$ref": "#/components/schemas/Article"
          }
        }
      },
      "SuccessResponse": {
        "type": "object",
        "properties": {
          "success": {
            "type": "boolean"
          },
          "message": {
            "type": "string"
          }
        }
      },
      "ErrorResponse": {
        "type": "object",
        "properties": {
          "success": {
            "type": "boolean"
          },
          "error": {
            "type": "string"
          }
        }
      },
      "Article": {
        "type": "object",
        "properties": {
          "id": {
            "type": "integer"
          },
          "title": {
            "type": "string"
          },
          "content": {
            "type": "string"
          },
          "image": {
            "type": "string"
          },
          "analysis": {
            "type": "string"
          },
          "url": {
            "type": "string"
          },
          "date": {
            "type": "string",
            "format": "date-time"
          },
          "used_keywords": {
            "type": "string"
          },
          "is_article_efficent": {
            "type": "string"
          },
          "is_top_story": {
            "type": "boolean"
          },
          "bot_id": {
            "type": "integer"
          },
          "created_at": {
            "type": "string",
            "format": "date-time"
          },
          "updated_at": {
            "type": "string",
            "format": "date-time"
          }
        }
      }
    }
  }
}<|MERGE_RESOLUTION|>--- conflicted
+++ resolved
@@ -12,27 +12,29 @@
     }
   ],
   "paths": {
-    "/articles": {
+    "/articles/all": {
       "get": {
         "tags": [
           "Articles"
         ],
-        "summary": "Get articles with advanced filtering and pagination",
-        "description": "Retrieve articles with comprehensive filtering options and pagination support. Combines results from both valid and unwanted articles based on filters.",
+        "summary": "Get all articles with advanced filtering and pagination",
+        "description": "Retrieve articles with comprehensive filtering options and pagination support. When top_stories is true, returns only top stories regardless of bin or valid_articles parameters.",
         "parameters": [
           {
             "name": "page",
             "in": "query",
             "description": "Page number for pagination",
             "required": false,
-            "type": "integer"
+            "type": "integer",
+            "default": 1
           },
           {
             "name": "per_page",
             "in": "query",
             "description": "Number of articles per page",
             "required": false,
-            "type": "integer"
+            "type": "integer",
+            "default": 10
           },
           {
             "name": "search",
@@ -42,38 +44,32 @@
             "type": "string"
           },
           {
-            "name": "bot",
+            "name": "bot_id",
             "in": "query",
-            "description": "Filter articles by bot name (case insensitive)",
+            "description": "Filter articles by bot ID",
             "required": false,
-            "type": "string"
-          },
-          {
-            "name": "category",
-            "in": "query",
-            "description": "Filter articles by category name (case insensitive)",
-            "required": false,
-            "type": "string"
+            "type": "integer"
           },
           {
             "name": "top_stories",
             "in": "query",
-            "description": "If true, return only top stories",
-            "required": false,
-            "type": "boolean"
-          },
-          {
-            "name": "bin",
-            "in": "query",
-            "description": "If true, include unwanted articles",
+            "description": "If true, return only top stories (overrides bin and valid_articles parameters)",
             "required": false,
             "type": "boolean",
             "default": false
           },
           {
+            "name": "bin",
+            "in": "query",
+            "description": "If true, include unwanted articles (ignored if top_stories is true)",
+            "required": false,
+            "type": "boolean",
+            "default": false
+          },
+          {
             "name": "valid_articles",
             "in": "query",
-            "description": "If true, include valid articles",
+            "description": "If true, include valid articles (ignored if top_stories is true)",
             "required": false,
             "type": "boolean",
             "default": true
@@ -115,9 +111,6 @@
                       "bot_id": {
                         "type": "integer"
                       },
-                      "bot_icon": {
-                        "type": "string"
-                      },
                       "created_at": {
                         "type": "string",
                         "format": "date-time"
@@ -126,14 +119,8 @@
                         "type": "string",
                         "format": "date-time"
                       },
-                      "top_story": {
+                      "is_top_story": {
                         "type": "boolean"
-                      },
-                      "category_name": {
-                        "type": "string"
-                      },
-                      "category_icon": {
-                        "type": "string"
                       },
                       "type": {
                         "type": "string",
@@ -181,7 +168,7 @@
             }
           },
           "400": {
-            "description": "Bad request",
+            "description": "Bad request - Invalid pagination parameters or no article type selected",
             "schema": {
               "type": "object",
               "properties": {
@@ -2475,7 +2462,6 @@
                 }
               }
             }
-          }
         }
       },
       "delete": {
@@ -2499,21 +2485,20 @@
                   "items": {
                     "type": "integer"
                   },
-                  "description": "List of entry IDs to delete (optional)"
-                },
-                "entries": {
-                  "type": "array",
-                  "items": {
-                    "type": "string"
+                  "entries": {
+                    "type": "array",
+                    "items": {
+                      "type": "string"
+                    },
+                    "description": "List of entry names to delete (optional)"
                   },
-                  "description": "List of entry names to delete (optional)"
-                },
-                "bot_ids": {
-                  "type": "array",
-                  "items": {
-                    "type": "integer"
-                  },
-                  "description": "List of bot IDs to delete entries from"
+                  "bot_ids": {
+                    "type": "array",
+                    "items": {
+                      "type": "integer"
+                    },
+                    "description": "List of bot IDs to delete entries from"
+                  }
                 }
               }
             }
@@ -3377,32 +3362,68 @@
           }
         }
       }
-<<<<<<< HEAD
-=======
     },
-    "/articles": {
+    "/articles/all": {
       "get": {
         "tags": [
           "Articles"
         ],
-        "summary": "[deprecated] get all articles with basic pagination",
-        "description": "\n    \u26a0\ufe0f deprecated: this endpoint is deprecated and will be removed in future versions. \n    please use the new /articles/all endpoint with advanced filtering capabilities instead.\n    \n    basic endpoint to retrieve articles with optional pagination support.\n    results are sorted by creation date in descending order.\n    ",
+        "summary": "Get all articles with advanced filtering and pagination",
+        "description": "Retrieve articles with comprehensive filtering options and pagination support. When top_stories is true, returns only top stories regardless of bin or valid_articles parameters.",
         "parameters": [
           {
             "name": "page",
             "in": "query",
-            "description": "[DEPRECATED] Page number for pagination",
+            "description": "Page number for pagination",
             "required": false,
             "type": "integer",
-            "schema": {}
+            "default": 1
           },
           {
             "name": "per_page",
             "in": "query",
-            "description": "[DEPRECATED] Number of articles per page",
+            "description": "Number of articles per page",
             "required": false,
             "type": "integer",
-            "schema": {}
+            "default": 10
+          },
+          {
+            "name": "search",
+            "in": "query",
+            "description": "Search term to filter articles by content or title",
+            "required": false,
+            "type": "string"
+          },
+          {
+            "name": "bot_id",
+            "in": "query",
+            "description": "Filter articles by bot ID",
+            "required": false,
+            "type": "integer"
+          },
+          {
+            "name": "top_stories",
+            "in": "query",
+            "description": "If true, return only top stories (overrides bin and valid_articles parameters)",
+            "required": false,
+            "type": "boolean",
+            "default": false
+          },
+          {
+            "name": "bin",
+            "in": "query",
+            "description": "If true, include unwanted articles (ignored if top_stories is true)",
+            "required": false,
+            "type": "boolean",
+            "default": false
+          },
+          {
+            "name": "valid_articles",
+            "in": "query",
+            "description": "If true, include valid articles (ignored if top_stories is true)",
+            "required": false,
+            "type": "boolean",
+            "default": true
           }
         ],
         "responses": {
@@ -3448,6 +3469,13 @@
                       "updated_at": {
                         "type": "string",
                         "format": "date-time"
+                      },
+                      "is_top_story": {
+                        "type": "boolean"
+                      },
+                      "type": {
+                        "type": "string",
+                        "enum": ["valid", "bin"]
                       }
                     }
                   }
@@ -3491,16 +3519,15 @@
             }
           },
           "400": {
-            "description": "Bad request",
-            "schema": {
-              "type": "object",
-              "properties": {
-                "success": {
-                  "type": "boolean"
-                },
-                "error": {
-                  "type": "string",
-                  "example": "Page and per_page must be positive integers"
+            "description": "Bad request - Invalid pagination parameters or no article type selected",
+            "schema": {
+              "type": "object",
+              "properties": {
+                "success": {
+                  "type": "boolean"
+                },
+                "error": {
+                  "type": "string"
                 }
               }
             }
@@ -3514,100 +3541,13 @@
                   "type": "boolean"
                 },
                 "error": {
-                  "type": "string",
-                  "example": "Page 5 does not exist. Max page is 3"
+                  "type": "string"
                 }
               }
             }
           }
         }
       }
-    },
-    "/article/generate": {
-      "post": {
-        "tags": [
-          "Articles"
-        ],
-        "summary": "Generate a new article using ai",
-        "description": "\n    generate a new article using the newscreatoragent.\n    the endpoint accepts either an initial story (text/url) or document files (or both) as input.\n    supported document formats are pdf, doc, docx, and txt.\n    ",
-        "parameters": [
-          {
-            "name": "initial_story",
-            "in": "formData",
-            "description": "Initial story text or URL to generate from",
-            "required": false,
-            "type": "string",
-            "schema": {}
-          },
-          {
-            "name": "files",
-            "in": "formData",
-            "description": "Multiple document files (PDF, DOC, DOCX, TXT)",
-            "required": false,
-            "type": "file",
-            "schema": {}
-          }
-        ],
-        "responses": {
-          "200": {
-            "description": "Article generated successfully",
-            "schema": {
-              "type": "object",
-              "properties": {
-                "success": {
-                  "type": "boolean"
-                },
-                "data": {
-                  "type": "object",
-                  "properties": {
-                    "content": {
-                      "type": "string",
-                      "description": "The generated article content"
-                    }
-                  }
-                }
-              }
-            }
-          },
-          "400": {
-            "description": "Bad request",
-            "schema": {
-              "type": "object",
-              "properties": {
-                "success": {
-                  "type": "boolean"
-                },
-                "error": {
-                  "type": "string",
-                  "examples": [
-                    "Either initial_story or documents must be provided",
-                    "Invalid file type. Allowed types are: pdf, doc, docx, txt"
-                  ]
-                }
-              }
-            }
-          },
-          "500": {
-            "description": "Internal server error",
-            "schema": {
-              "type": "object",
-              "properties": {
-                "success": {
-                  "type": "boolean"
-                },
-                "error": {
-                  "type": "string",
-                  "examples": [
-                    "Failed to generate article content",
-                    "Unexpected error occurred"
-                  ]
-                }
-              }
-            }
-          }
-        }
-      }
->>>>>>> afd03d2d
     }
   },
   "components": {
@@ -3707,6 +3647,7 @@
             "type": "string",
             "format": "date-time"
           }
+          }
         }
       }
     }
