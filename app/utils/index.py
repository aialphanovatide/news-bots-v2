--- conflicted
+++ resolved
@@ -1,23 +1,26 @@
-from typing import List, Dict
+from typing import List
 from app.utils.helpers import resolve_redirects
 from playwright.async_api import async_playwright
 from app.utils.analyze_links import fetch_article_content
 
-async def fetch_urls(url: str) -> Dict:
+
+async def fetch_news_links(url: str, bot_name: str, blacklist: List[str], category_id: int, bot_id: int) -> dict:
     base_url = "https://news.google.com"
-    result = {'success': False, 'data': [], 'errors': [], 'title': None}
+    max_links = 30
+    result = {'success': False, 'links_fetched': 0, 'errors': []}
 
     try:
         async with async_playwright() as p:
-            browser = await p.chromium.launch(headless=False, slow_mo=20)
+            browser = await p.chromium.launch(slow_mo=30, headless=False)
             page = await browser.new_page()
             await page.goto(url)
             await page.wait_for_load_state("domcontentloaded", timeout=70000)
             
             news_links = set()
-            
+
             # Extract links to news articles
             links = await page.query_selector_all('a[href*="/articles/"]')
+           
             for link in links:
                 href = await link.get_attribute('href')
                 title = await link.text_content()
@@ -25,103 +28,18 @@
                 # Verify title
                 if title and title.strip():
                     full_link = base_url + href
-                    result['title'] = title
+                   
                     try:
                         resolved_link = resolve_redirects(full_link)
                         if resolved_link:
                             news_links.add(resolved_link)
                     except Exception as e:
+                        # SEND MESSAGE TO SLACK
                         result['errors'].append(f"Error resolving redirects for {full_link}: {str(e)}")
             
-            result['data'] = list(news_links)
-            result['success'] = True if len(news_links) > 0 else False
-            return result
-
-    except Exception as e:
-        return {'success': False, 'data': [], 'errors': [str(e)]}
-
-async def fetch_news_links(url: str, bot_name: str, blacklist: List[str], category_id: int, bot_id: int) -> dict:
-    max_links = 30
-    result = {'success': False, 'links_fetched': 0, 'errors': []}
-
-    fetch_result = await fetch_urls(url)
-    
-    if not fetch_result['success']:
-        return fetch_result
-
-    news_links = fetch_result['data']
-    title = fetch_result['title']
-    print(f'Length links to scrape for {str(bot_name).upper()}: ', len(news_links))
-    result['links_fetched'] = len(news_links)
-    
-    # Fetch article, validate and save to DB
-    for news_link in news_links:
-        article_info = await fetch_article_content(news_link=news_link,
-                                                   category_id=category_id,
-                                                    bot_id=bot_id,
-                                                    bot_name=bot_name,
-                                                    title=title)
-        if 'error' in article_info:
-            result['errors'].append(f"Error fetching content for {article_info['url']}, Reason: {article_info['error']}")
-        
-        if 'message' in article_info:
-            print(f'SUCCEED: {article_info["message"]}')
-        
-        if len(news_links) >= max_links:
-            break
-    
-    if len(result['errors']) == 0:
-        result['success'] = True
-    else:
-        print(f'Length errors found during {str(bot_name).upper()} execution', len(result['errors']))
-
-    return result
-
-
-# async def fetch_news_links(url: str, bot_name: str, blacklist: List[str], category_id: int, bot_id: int) -> dict:
-#     base_url = "https://news.google.com"
-#     max_links = 30
-#     result = {'success': False, 'links_fetched': 0, 'errors': []}
-
-#     try:
-#         async with async_playwright() as p:
-#             browser = await p.chromium.launch(headless=True)
-#             page = await browser.new_page()
-#             await page.goto(url)
-#             await page.wait_for_load_state("domcontentloaded", timeout=70000)
+            print(f'\nLength links to scrape for {str(bot_name).upper()}: ', len(news_links))
+            result['links_fetched'] = len(news_links)
             
-#             news_links = set()
-            
-<<<<<<< HEAD
-#             # Extract links to news articles
-#             links = await page.query_selector_all('a[href*="/articles/"]')
-#             print('here')
-#             for link in links:
-#                 href = await link.get_attribute('href')
-#                 title = await link.text_content()
-                
-#                 # Verify title
-#                 if title and title.strip():
-#                     full_link = base_url + href
-                   
-#                     try:
-#                         resolved_link = resolve_redirects(full_link)
-#                         if resolved_link:
-#                             news_links.add(resolved_link)
-#                     except Exception as e:
-#                         # SEND MESSAGE TO SLACK
-#                         result['errors'].append(f"Error resolving redirects for {full_link}: {str(e)}")
-            
-#             print(f'\nLength links to scrape for {str(bot_name).upper()}: ', len(news_links))
-#             result['links_fetched'] = len(news_links)
-            
-#             # fetch article, validate and save to DB
-#             for news_link in news_links:
-#                 article_info = await fetch_article_content(news_link, category_id, title, bot_id, bot_name)
-#                 if 'error' in article_info:
-#                     # SEND MESSAGE TO SLACK
-#                     result['errors'].append(f'\nError fetching content for {article_info['url']}, Reason: {article_info['error']}')
-=======
             # fetch article, validate and save to DB
             for news_link in news_links:
                 article_info = await fetch_article_content(news_link, category_id, title, bot_id, bot_name)
@@ -131,28 +49,16 @@
                 
                 if 'message' in article_info:
                     print(f'\nSUCCEED: {article_info["message"]}')
->>>>>>> 4398e1ed
                 
-#                 if 'message' in article_info:
-#                     print(f'\nSUCCEED: {article_info['message']}')
-                
-#                 if len(news_links) >= max_links:
-#                     break
+                if len(news_links) >= max_links:
+                    break
             
-#             if len(result['errors']) == 0:
-#                 result['success'] = True
-#             else:
-#                 print(f'Length errors found during {str(bot_name).upper()} execution', len(result['errors']))
+            if len(result['errors']) == 0:
+                result['success'] = True
+            else:
+                print(f'Length errors found during {str(bot_name).upper()} execution', len(result['errors']))
 
-#             return result
+            return result
 
-<<<<<<< HEAD
-#     except Exception as e:
-#         return {'success': False, 'links_fetched': 0, 'errors': [str(e)]}
-
-
-
-=======
     except Exception as e:
-        return {'success': False, 'links_fetched': 0, 'errors': [str(e)]}
->>>>>>> 4398e1ed
+        return {'success': False, 'links_fetched': 0, 'errors': [str(e)]}