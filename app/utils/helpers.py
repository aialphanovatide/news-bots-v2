--- conflicted
+++ resolved
@@ -1,11 +1,19 @@
-<<<<<<< HEAD
 import requests
 import aiofiles
-=======
-
->>>>>>> bfbba564
 import json
 import os
+
+# Takes a string and change to lowercase and join with _
+def transform_string(input_string):
+    if not isinstance(input_string, str):
+        return None
+    # Convert the string to lowercase
+    lower_string = input_string.lower()
+    # Split the string into words
+    words = lower_string.split()
+    # Double each word and join them with underscores
+    doubled_words = '_'.join(word + '_' + word for word in words)
+    return doubled_words
 
 # Recursive function that aims to resolve redirects URLs
 def resolve_redirects(url):
@@ -21,7 +29,6 @@
         return None
 
 
-<<<<<<< HEAD
 
 
 # Saves a Dict of elements into a JSON file
@@ -36,35 +43,22 @@
                     filename = new_filename
                     break
                 index += 1
-=======
-# async def save_dict_to_json(data_dict, filename='data.json'):
-#     try:
-#         if os.path.exists(filename):
-#             # If the file already exists, generate a new filename with a numeric suffix
-#             index = 1
-#             while True:
-#                 new_filename = f"{os.path.splitext(filename)[0]}_{index}.json"
-#                 if not os.path.exists(new_filename):
-#                     filename = new_filename
-#                     break
-#                 index += 1
->>>>>>> bfbba564
 
-#         async with aiofiles.open(filename, 'w', encoding='utf-8') as file:
-#             await file.write(json.dumps(data_dict, indent=4))
-#         print("Data saved to", filename)
-#     except Exception as e:
-#         print("Error:", e)
+        async with aiofiles.open(filename, 'w', encoding='utf-8') as file:
+            await file.write(json.dumps(data_dict, indent=4))
+        print("Data saved to", filename)
+    except Exception as e:
+        print("Error:", e)
 
 
-# # Saves a long string to a TXT file
-# async def save_string_to_txt(string, filename='news.txt'):
-#     try:
-#         async with aiofiles.open(filename, 'w', encoding='utf-8') as file:
-#             await file.write(string)
-#         print("News saved to", filename)
-#     except Exception as e:
-#         print("Error:", e)
+# Saves a long string to a TXT file
+async def save_string_to_txt(string, filename='news.txt'):
+    try:
+        async with aiofiles.open(filename, 'w', encoding='utf-8') as file:
+            await file.write(string)
+        print("News saved to", filename)
+    except Exception as e:
+        print("Error:", e)
 
 
 # # Saves a list of elements into a JSON file
