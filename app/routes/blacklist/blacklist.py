--- conflicted
+++ resolved
@@ -15,7 +15,6 @@
 def get_blacklist_by_bot():
     """
     Get blacklist of a specific bot.
-<<<<<<< HEAD
 
     Args:
         bot_id (int): The ID of the bot to retrieve the blacklist for.
@@ -26,14 +25,6 @@
         404: Blacklist not found for the specified bot ID.
         500: Internal server error.
 
-=======
-    
-    Args:
-        bot_id (int): The ID of the bot to retrieve the blacklist for.
-    
-    Returns:
-        JSON response with the blacklist data or an error message.
->>>>>>> 04988fa3
     """
     bot_id = request.args.get('bot_id')
     if bot_id is None:
@@ -59,7 +50,6 @@
 def add_to_blacklist():
     """
     Add an entry to the blacklist for a specific bot.
-<<<<<<< HEAD
 
     Args:
         bot_id (int): The ID of the bot to add entries to the blacklist for.
@@ -72,23 +62,10 @@
     """
 
     response = {'data': [], 'error': None, 'success': False}
-    try:
-        data = request.json
-        blacklist_entries = data.get('blacklist')
-        bot_id = data.get('bot_id')
-=======
     
-    Args:
-        bot_id (int): The ID of the bot to add entries to the blacklist for.
-        blacklist (str): A comma-separated list of entries to add to the blacklist.
-    
-    Returns:
-        JSON response with the result of adding entries to the blacklist or an error message.
-    """
     data = request.json
     bot_id = data.get('bot_id')
     blacklist_entries = data.get('blacklist')
->>>>>>> 04988fa3
 
     if not bot_id or not blacklist_entries:
         return create_response(error='Bot ID or blacklist entry missing in request data'), 400
