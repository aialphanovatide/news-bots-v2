from datetime import datetime
from math import ceil
import os
from werkzeug.utils import secure_filename
from sqlalchemy import desc, func
from sqlalchemy.exc import SQLAlchemyError
from flask import Blueprint, jsonify, request
from app.routes.articles.utils import download_and_process_image, validate_article_creation, UPLOAD_FOLDER, ALLOWED_EXTENSIONS, allowed_file
from app.services.slack.actions import send_NEWS_message_to_slack_channel
from app.services.news_creator.news_creator import NewsCreatorAgent
from config import Article, Bot, Category, db, UnwantedArticle, UsedKeywords
from app.routes.routes_utils import create_response, handle_db_session
from redis_client.redis_client import cache_with_redis, update_cache_with_redis

articles_bp = Blueprint('articles_bp', __name__, 
                        template_folder='templates', 
                        static_folder='static')

@articles_bp.route('/articles', methods=['GET'])
@handle_db_session
def get_articles():
    """
    Retrieve articles with advanced filtering and pagination.
    
    Query Parameters:
    - page: The page number (default: 1)
    - per_page: Number of articles per page (default: 10)
    - search: Search term to filter articles by content or title
    - bot: Filter articles by bot name
    - category: Filter articles by category name
    - top_stories: If "true", return only top stories
    - bin: If "true", include unwanted articles (default: false)
    - valid_articles: If "true", include valid articles (default: true)
    
    Returns:
        JSON response with filtered list of articles and pagination info
    """
    # Get query parameters with defaults
    page = request.args.get('page', 1, type=int)
    per_page = request.args.get('per_page', 10, type=int)
    search_term = request.args.get('search', '').strip()
    bot_name = request.args.get('bot', '').strip()
    category_name = request.args.get('category', '').strip()
    top_stories = request.args.get('top_stories', '').lower() == 'true'
    include_bin = request.args.get('bin', '').lower() == 'true'
<<<<<<< HEAD
    include_valid = request.args.get('valid_articles', 'true').lower() == 'true'

    # Initialize queries based on flags
    queries = []
    
    if include_valid:
        article_query = (Article.query
            .join(Bot, Article.bot_id == Bot.id))

=======
    include_valid = request.args.get('valid_articles', 'true').lower() == 'true'  # defaults to true

    # Validate pagination parameters
    if page < 1 or per_page < 1:
        response = create_response(error='Page and per_page must be positive integers')
        return jsonify(response), 400

    # Special handling for top stories request
    if top_stories:
        base_query = Article.query.filter(Article.is_top_story == True)
        
>>>>>>> afd03d2d
        if search_term:
            base_query = base_query.filter(
                db.or_(
                    Article.content.ilike(f'%{search_term}%'),
                    Article.title.ilike(f'%{search_term}%')
                )
            )
<<<<<<< HEAD
        if bot_name:
            article_query = article_query.filter(func.lower(Bot.name) == bot_name.lower())
        if category_name:
            article_query = article_query.filter(func.lower(Category.name) == category_name.lower())
        if top_stories:
            article_query = article_query.filter(Article.is_top_story == True)
            
        queries.append(
            article_query.with_entities(
                Article.id,
                Article.title,
                Article.content,
                Article.image,
                Article.url,
                Article.date,
                Article.bot_id,
                Article.created_at.label('created_at'),
                Article.updated_at,
                Article.is_top_story.label('top_story'),
                Bot.icon.label('bot_icon'),
                db.literal(None).label('category_name'),
                db.literal(None).label('category_icon'),
                db.literal('valid').label('type')
            )
        )

    if include_bin:
        unwanted_query = (UnwantedArticle.query
            .outerjoin(Bot, UnwantedArticle.bot_id == Bot.id))

        if search_term:
            unwanted_query = unwanted_query.filter(
                db.or_(
                    UnwantedArticle.content.ilike(f'%{search_term}%'),
                    UnwantedArticle.title.ilike(f'%{search_term}%')
                )
            )
        if bot_name:
            unwanted_query = unwanted_query.filter(func.lower(Bot.name) == bot_name.lower())
            
        queries.append(
            unwanted_query.with_entities(
                UnwantedArticle.id,
                UnwantedArticle.title,
                UnwantedArticle.content,
                db.null().label('image'),
                UnwantedArticle.url,
                UnwantedArticle.date,
                UnwantedArticle.bot_id,
                UnwantedArticle.created_at.label('created_at'),
                UnwantedArticle.updated_at,
                db.literal(False).label('top_story'),
                Bot.icon.label('bot_icon'),
                db.null().label('category_name'),
                db.null().label('category_icon'),
                db.literal('bin').label('type')
=======
        if bot_id:
            base_query = base_query.filter(Article.bot_id == bot_id)
            
        base_query = base_query.with_entities(
            Article.id,
            Article.title,
            Article.content,
            Article.image,
            Article.url,
            Article.date,
            Article.bot_id,
            Article.created_at.label('created_at'),
            Article.updated_at,
            Article.is_top_story,
            db.literal('valid').label('type')
        ).order_by(desc(Article.created_at))
        
    else:
        # Validate that at least one type of article is selected for non-top-stories requests
        if not include_bin and not include_valid:
            response = create_response(error='At least one article type (bin or valid_articles) must be selected')
            return jsonify(response), 400

        # Initialize queries based on flags
        queries = []
        
        if include_valid:
            article_query = Article.query
            if search_term:
                article_query = article_query.filter(
                    db.or_(
                        Article.content.ilike(f'%{search_term}%'),
                        Article.title.ilike(f'%{search_term}%')
                    )
                )
            if bot_id:
                article_query = article_query.filter(Article.bot_id == bot_id)
            
            queries.append(
                article_query.with_entities(
                    Article.id,
                    Article.title,
                    Article.content,
                    Article.image,
                    Article.url,
                    Article.date,
                    Article.bot_id,
                    Article.created_at.label('created_at'),
                    Article.updated_at,
                    Article.is_top_story,
                    db.literal('valid').label('type')
                )
>>>>>>> afd03d2d
            )

<<<<<<< HEAD
    # Validate and combine queries
    if not queries:
        return jsonify(create_response(
            error='At least one article type (bin or valid_articles) must be selected'
        )), 400

    # Combine and order results
    base_query = queries[0] if len(queries) == 1 else queries[0].union(queries[1])
    base_query = base_query.order_by(desc('created_at'))
=======
        if include_bin:
            unwanted_query = UnwantedArticle.query
            if search_term:
                unwanted_query = unwanted_query.filter(
                    db.or_(
                        UnwantedArticle.content.ilike(f'%{search_term}%'),
                        UnwantedArticle.title.ilike(f'%{search_term}%')
                    )
                )
            if bot_id:
                unwanted_query = unwanted_query.filter(UnwantedArticle.bot_id == bot_id)
                
            queries.append(
                unwanted_query.with_entities(
                    UnwantedArticle.id,
                    UnwantedArticle.title,
                    UnwantedArticle.content,
                    db.null().label('image'),
                    UnwantedArticle.url,
                    UnwantedArticle.date,
                    UnwantedArticle.bot_id,
                    UnwantedArticle.created_at.label('created_at'),
                    UnwantedArticle.updated_at,
                    db.literal(False).label('is_top_story'),
                    db.literal('bin').label('type')
                )
            )

        # Combine queries if both types are selected
        if len(queries) > 1:
            base_query = queries[0].union(queries[1])
        else:
            base_query = queries[0]

        # Order combined results
        base_query = base_query.order_by(desc('created_at'))
>>>>>>> afd03d2d

    # Handle pagination
    total_items = base_query.count()
    total_pages = ceil(total_items / per_page)

    if page < 1 or per_page < 1:
        return jsonify(create_response(
            error='Page and per_page must be positive integers'
        )), 400

    if page > total_pages and total_items > 0:
        return jsonify(create_response(
            error=f'Page {page} does not exist. Max page is {total_pages}'
        )), 404

    # Get paginated results
    items = base_query.offset((page - 1) * per_page).limit(per_page).all()
<<<<<<< HEAD

=======
>>>>>>> afd03d2d
    if not items:
        return jsonify(create_response(
            success=True, 
            data=[], 
            message='No articles found'
        )), 204

    # Prepare response
    data = [{
        'id': item.id,
        'title': item.title,
        'content': item.content,
        'image': item.image,
        'url': item.url,
        'date': item.date,
        'bot_id': item.bot_id,
        'bot_icon': item.bot_icon,
        'created_at': item.created_at,
        'updated_at': item.updated_at,
<<<<<<< HEAD
        'top_story': item.top_story,
        'category_name': item.category_name,
        'category_icon': item.category_icon,
        'type': item.type
    } for item in items]

    response = create_response(
        success=True,
        data=data,
        pagination={
            'page': page,
            'per_page': per_page,
            'total_pages': total_pages,
            'total_items': total_items
        }
    )
    return jsonify(response), 200

=======
        'is_top_story': item.is_top_story if hasattr(item, 'is_top_story') else False,
        'type': item.type
    } for item in items]

    # Prepare response
    response = create_response(
        success=True,
        data=data,
        pagination=pagination_info
    )
    return jsonify(response), 200



>>>>>>> afd03d2d
@articles_bp.route('/article/<int:article_id>', methods=['GET'])
@handle_db_session
@cache_with_redis()
def get_article_by_id(article_id):
    """
    Retrieve a specific article by its ID from either the Article or UnwantedArticle table.
    
    Returns article details in a standardized format including category and bot information.
    
    Args:
        article_id (int): The ID of the article to retrieve.
    
    Returns:
        JSON response with the article data or an error message.
    """
    # Query Article table with joins for bot info only
    article = (Article.query
        .outerjoin(Bot, Article.bot_id == Bot.id)
        .filter(Article.id == article_id)
        .with_entities(
            Article.id,
            Article.title,
            Article.content,
            Article.image,
            Article.url,
            Article.date,
            Article.bot_id,
            Article.created_at,
            Article.updated_at,
            Article.is_top_story,
            db.literal(None).label('category_name'),
            db.literal(None).label('category_icon'),
            Bot.icon.label('bot_icon'),
            db.literal('valid').label('type')
        ).first())
    
    if article:
        response_data = {
            'id': article.id,
            'title': article.title,
            'content': article.content,
            'image': article.image,
            'url': article.url,
            'date': article.date,
            'bot_id': article.bot_id,
            'bot_icon': article.bot_icon,
            'created_at': article.created_at,
            'updated_at': article.updated_at,
            'top_story': article.is_top_story,
            'category_name': article.category_name,
            'category_icon': article.category_icon,
            'type': article.type
        }
        response = create_response(success=True, data=response_data)
        return jsonify(response), 200
    
    # If not found in Article table, check UnwantedArticle table
    unwanted = (UnwantedArticle.query
        .outerjoin(Bot, UnwantedArticle.bot_id == Bot.id)
        .filter(UnwantedArticle.id == article_id)
        .with_entities(
            UnwantedArticle.id,
            UnwantedArticle.title,
            UnwantedArticle.content,
            UnwantedArticle.url,
            UnwantedArticle.date,
            UnwantedArticle.bot_id,
            UnwantedArticle.created_at,
            UnwantedArticle.updated_at,
            Bot.icon.label('bot_icon'),
            db.literal('bin').label('type')
        ).first())
    
    if unwanted:
        response_data = {
            'id': unwanted.id,
            'title': unwanted.title,
            'content': unwanted.content,
            'image': None,
            'url': unwanted.url,
            'date': unwanted.date,
            'bot_id': unwanted.bot_id,
            'bot_icon': unwanted.bot_icon,
            'created_at': unwanted.created_at,
            'updated_at': unwanted.updated_at,
            'top_story': False,
            'category_name': None,
            'category_icon': None,
            'type': unwanted.type
        }
        response = create_response(success=True, data=response_data)
        return jsonify(response), 200
    
    response = create_response(error='No article found for the specified article ID')
    return jsonify(response), 404


@articles_bp.route('/article/<int:article_id>', methods=['DELETE'])
@update_cache_with_redis(related_get_endpoints=['get_all_articles', 'get_article_by_id', 'get_articles_by_bot'])
@handle_db_session
def delete_article(article_id):
    """
    Delete an article by its ID.
    
    Args:
        article_id (int): The ID of the article to delete.
    
    Returns:
        JSON response with the success status or an error message.
    """
    if not article_id:
        return jsonify(create_response(error='Article ID is required')), 400

    try:
        # First delete related used keywords
        UsedKeywords.query.filter_by(article_id=article_id).delete()
        
        # Then delete the article
        article = Article.query.get(article_id)
        if not article:
            return jsonify(create_response(error='Article not found')), 404

        db.session.delete(article)
        db.session.commit()
        
        return jsonify(create_response(success=True, message='Article deleted successfully')), 200
        
    except SQLAlchemyError as e:
        db.session.rollback()
        return jsonify(create_response(error=f'Database error: {str(e)}')), 500



@articles_bp.route('/article', methods=['POST'])
def create_article():
    """
    Create a new article with comprehensive validation and error handling.
    
    Request Body:
        - title (str, required): Article title
        - content (str, required): Article content
        - bot_id (int, required): Bot identifier
        - category_id (int, required): Category identifier
        - image_url (str, required): URL of the article image
        - comment (str, optional): Comment on the article efficiency
        - is_top_story (bool, optional): Whether this is a top story
    
    Required Parameters:
        - title
        - content
        - bot_id
        - category_id
        - image_url
    
    Returns:
        JSON response with created article data or error message
    
    Response Codes:
        201: Article created successfully
        400: Bad request (missing/invalid fields)
        409: Conflict (duplicate article)
        500: Internal server error
    """
    try:
        # Parse incoming JSON data
        data = request.get_json()
        
        # Validate required fields
        required_fields = ['title', 'image_url', 'content', 'bot_id', 'category_id']
        missing_fields = [field for field in required_fields if field not in data]
        if missing_fields:
            return jsonify(create_response(
                error=f'Missing required fields: {", ".join(missing_fields)}'
            )), 400
        
        # Validate bot_id and category_id exist
        if not Bot.query.filter_by(id=data['bot_id']).first():
            return jsonify(create_response(
                error='Bot ID does not exist'
            )), 400
        if not Category.query.filter_by(id=data['category_id']).first():
            return jsonify(create_response(
                error='Category ID does not exist'
            )), 400
        
        # Validate input data
        validation_result = validate_article_creation(data)
        if not validation_result['valid']:
            return jsonify(create_response(
                error=validation_result['errors']
            )), 400
        
        # Check for potential duplicate article
        existing_article = Article.query.filter(
            func.lower(Article.title) == data['title'].lower()
        ).first()
        if existing_article:
            return jsonify(create_response(
                error='An article with this title already exists'
            )), 409
        
        # Download and process image
        try:
            image_filename = download_and_process_image(
                data['image_url'], 
                data['title']
            )
        except Exception as e:
            return jsonify(create_response(
                error=f'Image processing failed: {str(e)}'
            )), 400
        
        # Prepare article data
        current_time = datetime.now()
        new_article = Article(
            title=data['title'],
            content=data['content'].replace("- ", ""),
            image=image_filename,
            url="Generated By AI Alpha Team.",
            date=current_time,
            is_article_efficent='Green - ' + data.get('comment', ''),
            is_top_story=data.get('is_top_story', False), 
            bot_id=data['bot_id'],
            created_at=current_time,
            updated_at=current_time
        )
        
        # Save article to database
        try:
            db.session.add(new_article)
            db.session.commit()
        except Exception as e:
            db.session.rollback()
            return jsonify(create_response(
                error=f'Database insertion failed: {str(e)}'
            )), 500
        
        # Return successful response
        return jsonify(create_response(
            success=True, 
            data=new_article.as_dict()
        )), 201
    
    except Exception as e:
        return jsonify(create_response(
            error=f'Unexpected error occurred: {str(e)}'
        )), 500


@articles_bp.route('/article/generate', methods=['POST'])
def generate_article():
    """
    Generate a new article using the NewsCreatorAgent.
    
    Request Body (multipart/form-data):
        - initial_story (str, optional): Initial story or URL to generate from
        - files (files, optional): Multiple document files (PDF, DOC, DOCX, TXT)
        
    Returns:
        JSON response with the generated article content or error message
    """
    try:
        initial_story = request.form.get('initial_story')
        files = request.files.getlist('files')

        # Validate that at least one source is provided
        if not initial_story and not files:
            return jsonify(create_response(
                error='Either initial_story or files must be provided'
            )), 400
        
        # Initialize the NewsCreatorAgent
        agent = NewsCreatorAgent(api_key=os.getenv("NEWS_BOT_OPENAI_API_KEY"))
        
        # Validate and process files
        valid_files = []
        for file in files:
            if not file.filename:
                continue
                
            # Check file extension
            file_extension = file.filename.rsplit('.', 1)[1].lower() if '.' in file.filename else ''
            if file_extension not in agent.supported_extensions:
                return jsonify(create_response(
                    error=f'Invalid file type: {file.filename}. Allowed types are: {", ".join(agent.supported_extensions)}'
                )), 400
            
            # Check file size
            file.seek(0, os.SEEK_END)
            size_mb = file.tell() / (1024 * 1024)
            file.seek(0)
            
            if size_mb > agent.MAX_FILE_SIZE_MB:
                return jsonify(create_response(
                    error=f'File too large: {file.filename} ({size_mb:.2f} MB). Maximum allowed size is {agent.MAX_FILE_SIZE_MB} MB.'
                )), 400
            
            valid_files.append(file)
        
        # Generate the story
        generated_story = agent.create_news_story(
            initial_story=initial_story,
            files=valid_files
        )
        
        if not generated_story:
            return jsonify(create_response(
                error='Failed to generate article content'
            )), 500
            
        return jsonify(create_response(
            success=True,
            data={'content': generated_story}
        )), 200
        
    except ValueError as e:
        return jsonify(create_response(
            error=f'Invalid input: {str(e)}'
        )), 400
    except Exception as e:
        return jsonify(create_response(
            error=f'Unexpected error occurred: {str(e)}'
        )), 500<|MERGE_RESOLUTION|>--- conflicted
+++ resolved
@@ -16,9 +16,9 @@
                         template_folder='templates', 
                         static_folder='static')
 
-@articles_bp.route('/articles', methods=['GET'])
+@articles_bp.route('/articles/all', methods=['GET'])
 @handle_db_session
-def get_articles():
+def get_all_articles_all():
     """
     Retrieve articles with advanced filtering and pagination.
     
@@ -26,11 +26,10 @@
     - page: The page number (default: 1)
     - per_page: Number of articles per page (default: 10)
     - search: Search term to filter articles by content or title
-    - bot: Filter articles by bot name
-    - category: Filter articles by category name
+    - bot_id: Filter articles by specific bot
     - top_stories: If "true", return only top stories
-    - bin: If "true", include unwanted articles (default: false)
-    - valid_articles: If "true", include valid articles (default: true)
+    - bin: If "true", include unwanted articles
+    - valid_articles: If "true", include valid articles
     
     Returns:
         JSON response with filtered list of articles and pagination info
@@ -39,21 +38,9 @@
     page = request.args.get('page', 1, type=int)
     per_page = request.args.get('per_page', 10, type=int)
     search_term = request.args.get('search', '').strip()
-    bot_name = request.args.get('bot', '').strip()
-    category_name = request.args.get('category', '').strip()
+    bot_id = request.args.get('bot_id', type=int)
     top_stories = request.args.get('top_stories', '').lower() == 'true'
     include_bin = request.args.get('bin', '').lower() == 'true'
-<<<<<<< HEAD
-    include_valid = request.args.get('valid_articles', 'true').lower() == 'true'
-
-    # Initialize queries based on flags
-    queries = []
-    
-    if include_valid:
-        article_query = (Article.query
-            .join(Bot, Article.bot_id == Bot.id))
-
-=======
     include_valid = request.args.get('valid_articles', 'true').lower() == 'true'  # defaults to true
 
     # Validate pagination parameters
@@ -65,7 +52,6 @@
     if top_stories:
         base_query = Article.query.filter(Article.is_top_story == True)
         
->>>>>>> afd03d2d
         if search_term:
             base_query = base_query.filter(
                 db.or_(
@@ -73,64 +59,6 @@
                     Article.title.ilike(f'%{search_term}%')
                 )
             )
-<<<<<<< HEAD
-        if bot_name:
-            article_query = article_query.filter(func.lower(Bot.name) == bot_name.lower())
-        if category_name:
-            article_query = article_query.filter(func.lower(Category.name) == category_name.lower())
-        if top_stories:
-            article_query = article_query.filter(Article.is_top_story == True)
-            
-        queries.append(
-            article_query.with_entities(
-                Article.id,
-                Article.title,
-                Article.content,
-                Article.image,
-                Article.url,
-                Article.date,
-                Article.bot_id,
-                Article.created_at.label('created_at'),
-                Article.updated_at,
-                Article.is_top_story.label('top_story'),
-                Bot.icon.label('bot_icon'),
-                db.literal(None).label('category_name'),
-                db.literal(None).label('category_icon'),
-                db.literal('valid').label('type')
-            )
-        )
-
-    if include_bin:
-        unwanted_query = (UnwantedArticle.query
-            .outerjoin(Bot, UnwantedArticle.bot_id == Bot.id))
-
-        if search_term:
-            unwanted_query = unwanted_query.filter(
-                db.or_(
-                    UnwantedArticle.content.ilike(f'%{search_term}%'),
-                    UnwantedArticle.title.ilike(f'%{search_term}%')
-                )
-            )
-        if bot_name:
-            unwanted_query = unwanted_query.filter(func.lower(Bot.name) == bot_name.lower())
-            
-        queries.append(
-            unwanted_query.with_entities(
-                UnwantedArticle.id,
-                UnwantedArticle.title,
-                UnwantedArticle.content,
-                db.null().label('image'),
-                UnwantedArticle.url,
-                UnwantedArticle.date,
-                UnwantedArticle.bot_id,
-                UnwantedArticle.created_at.label('created_at'),
-                UnwantedArticle.updated_at,
-                db.literal(False).label('top_story'),
-                Bot.icon.label('bot_icon'),
-                db.null().label('category_name'),
-                db.null().label('category_icon'),
-                db.literal('bin').label('type')
-=======
         if bot_id:
             base_query = base_query.filter(Article.bot_id == bot_id)
             
@@ -183,20 +111,8 @@
                     Article.is_top_story,
                     db.literal('valid').label('type')
                 )
->>>>>>> afd03d2d
             )
 
-<<<<<<< HEAD
-    # Validate and combine queries
-    if not queries:
-        return jsonify(create_response(
-            error='At least one article type (bin or valid_articles) must be selected'
-        )), 400
-
-    # Combine and order results
-    base_query = queries[0] if len(queries) == 1 else queries[0].union(queries[1])
-    base_query = base_query.order_by(desc('created_at'))
-=======
         if include_bin:
             unwanted_query = UnwantedArticle.query
             if search_term:
@@ -233,36 +149,31 @@
 
         # Order combined results
         base_query = base_query.order_by(desc('created_at'))
->>>>>>> afd03d2d
-
-    # Handle pagination
+
+    # Get total count for pagination
     total_items = base_query.count()
     total_pages = ceil(total_items / per_page)
 
-    if page < 1 or per_page < 1:
-        return jsonify(create_response(
-            error='Page and per_page must be positive integers'
-        )), 400
-
+    # Validate page number against total pages
     if page > total_pages and total_items > 0:
-        return jsonify(create_response(
-            error=f'Page {page} does not exist. Max page is {total_pages}'
-        )), 404
-
-    # Get paginated results
+        response = create_response(error=f'Page {page} does not exist. Max page is {total_pages}')
+        return jsonify(response), 404
+
+    # Apply pagination
     items = base_query.offset((page - 1) * per_page).limit(per_page).all()
-<<<<<<< HEAD
-
-=======
->>>>>>> afd03d2d
     if not items:
-        return jsonify(create_response(
-            success=True, 
-            data=[], 
-            message='No articles found'
-        )), 204
-
-    # Prepare response
+        response = create_response(success=True, data=[], message='No articles found')
+        return jsonify(response), 204
+
+    # Prepare pagination info
+    pagination_info = {
+        'page': page,
+        'per_page': per_page,
+        'total_pages': total_pages,
+        'total_items': total_items
+    }
+
+    # Prepare response data
     data = [{
         'id': item.id,
         'title': item.title,
@@ -271,29 +182,8 @@
         'url': item.url,
         'date': item.date,
         'bot_id': item.bot_id,
-        'bot_icon': item.bot_icon,
         'created_at': item.created_at,
         'updated_at': item.updated_at,
-<<<<<<< HEAD
-        'top_story': item.top_story,
-        'category_name': item.category_name,
-        'category_icon': item.category_icon,
-        'type': item.type
-    } for item in items]
-
-    response = create_response(
-        success=True,
-        data=data,
-        pagination={
-            'page': page,
-            'per_page': per_page,
-            'total_pages': total_pages,
-            'total_items': total_items
-        }
-    )
-    return jsonify(response), 200
-
-=======
         'is_top_story': item.is_top_story if hasattr(item, 'is_top_story') else False,
         'type': item.type
     } for item in items]
@@ -307,8 +197,6 @@
     return jsonify(response), 200
 
 
-
->>>>>>> afd03d2d
 @articles_bp.route('/article/<int:article_id>', methods=['GET'])
 @handle_db_session
 @cache_with_redis()
@@ -316,7 +204,9 @@
     """
     Retrieve a specific article by its ID from either the Article or UnwantedArticle table.
     
-    Returns article details in a standardized format including category and bot information.
+    This function queries the database for an article with the specified ID in both the Article
+    and UnwantedArticle tables. It returns the article details if found in either table.
+    If the article is not found in either table, it returns an error response.
     
     Args:
         article_id (int): The ID of the article to retrieve.
@@ -324,86 +214,92 @@
     Returns:
         JSON response with the article data or an error message.
     """
-    # Query Article table with joins for bot info only
-    article = (Article.query
-        .outerjoin(Bot, Article.bot_id == Bot.id)
-        .filter(Article.id == article_id)
-        .with_entities(
-            Article.id,
-            Article.title,
-            Article.content,
-            Article.image,
-            Article.url,
-            Article.date,
-            Article.bot_id,
-            Article.created_at,
-            Article.updated_at,
-            Article.is_top_story,
-            db.literal(None).label('category_name'),
-            db.literal(None).label('category_icon'),
-            Bot.icon.label('bot_icon'),
-            db.literal('valid').label('type')
-        ).first())
+    article = Article.query.filter_by(id=article_id).first()
     
     if article:
-        response_data = {
-            'id': article.id,
-            'title': article.title,
-            'content': article.content,
-            'image': article.image,
-            'url': article.url,
-            'date': article.date,
-            'bot_id': article.bot_id,
-            'bot_icon': article.bot_icon,
-            'created_at': article.created_at,
-            'updated_at': article.updated_at,
-            'top_story': article.is_top_story,
-            'category_name': article.category_name,
-            'category_icon': article.category_icon,
-            'type': article.type
+        response = create_response(success=True, data=article.as_dict(), source="Article")
+        return jsonify(response), 200
+    
+    unwanted_article = UnwantedArticle.query.filter_by(id=article_id).first()
+    
+    if unwanted_article:
+        response = create_response(success=True, data=unwanted_article.as_dict(), source="UnwantedArticle")
+        return jsonify(response), 200
+    
+    response = create_response(error='No article found for the specified article ID in either Article or UnwantedArticle table')
+    return jsonify(response), 404
+
+
+@articles_bp.route('/article', methods=['GET'])
+@handle_db_session
+@cache_with_redis()
+def get_articles_by_bot():
+    """
+    Retrieve articles by bot ID or bot name with optional pagination and search functionality.
+    
+    Query Parameters:
+    - bot_id: ID of the bot (optional if bot_name is provided)
+    - bot_name: Name of the bot (optional if bot_id is provided)
+    - page: The page number (optional)
+    - per_page: Number of articles per page (optional)
+    - search: Search term to filter articles by content (optional)
+    
+    Returns:
+        JSON response with the list of articles, pagination info (if applicable), or an error message.
+    """
+    bot_id = request.args.get('bot_id', type=int)
+    bot_name = request.args.get('bot_name')
+    page = request.args.get('page', type=int)
+    per_page = request.args.get('per_page', type=int)
+    search_term = request.args.get('search', '')
+
+    if not bot_id and not bot_name:
+        return jsonify(create_response(error='Missing bot ID or bot name in request data')), 400
+
+    if bot_name:
+        bot = Bot.query.filter_by(name=bot_name).first()
+        if not bot:
+            return jsonify(create_response(error='No bot found with the specified bot name')), 404
+        bot_id = bot.id
+
+    if (page is not None and page < 1) or (per_page is not None and per_page < 1):
+        return jsonify(create_response(error='Page and per_page must be positive integers')), 400
+
+    query = Article.query.filter_by(bot_id=bot_id)
+
+    if search_term:
+        query = query.filter(Article.content.ilike(f'%{search_term}%'))
+
+    query = query.order_by(desc(Article.created_at))
+    
+    total_articles = query.count()
+
+    if page is None or per_page is None:
+        articles = query.all()
+        pagination_info = None
+    else:
+        total_pages = ceil(total_articles / per_page)
+        if page > total_pages and total_articles > 0:
+            return jsonify(create_response(error=f'Page {page} does not exist. Max page is {total_pages}')), 404
+
+        articles = query.paginate(page=page, per_page=per_page, error_out=False).items
+        pagination_info = {
+            'page': page,
+            'per_page': per_page,
+            'total_pages': total_pages,
+            'total_items': total_articles
         }
-        response = create_response(success=True, data=response_data)
-        return jsonify(response), 200
-    
-    # If not found in Article table, check UnwantedArticle table
-    unwanted = (UnwantedArticle.query
-        .outerjoin(Bot, UnwantedArticle.bot_id == Bot.id)
-        .filter(UnwantedArticle.id == article_id)
-        .with_entities(
-            UnwantedArticle.id,
-            UnwantedArticle.title,
-            UnwantedArticle.content,
-            UnwantedArticle.url,
-            UnwantedArticle.date,
-            UnwantedArticle.bot_id,
-            UnwantedArticle.created_at,
-            UnwantedArticle.updated_at,
-            Bot.icon.label('bot_icon'),
-            db.literal('bin').label('type')
-        ).first())
-    
-    if unwanted:
-        response_data = {
-            'id': unwanted.id,
-            'title': unwanted.title,
-            'content': unwanted.content,
-            'image': None,
-            'url': unwanted.url,
-            'date': unwanted.date,
-            'bot_id': unwanted.bot_id,
-            'bot_icon': unwanted.bot_icon,
-            'created_at': unwanted.created_at,
-            'updated_at': unwanted.updated_at,
-            'top_story': False,
-            'category_name': None,
-            'category_icon': None,
-            'type': unwanted.type
-        }
-        response = create_response(success=True, data=response_data)
-        return jsonify(response), 200
-    
-    response = create_response(error='No article found for the specified article ID')
-    return jsonify(response), 404
+
+    if not articles:
+        return jsonify(create_response(success=True, data=[], message='No articles found for the specified criteria')), 204
+
+    response = create_response(
+        success=True,
+        data=[article.as_dict() for article in articles],
+        pagination=pagination_info
+    )
+    return jsonify(response), 200
+
 
 
 @articles_bp.route('/article/<int:article_id>', methods=['DELETE'])
@@ -574,6 +470,9 @@
         initial_story = request.form.get('initial_story')
         files = request.files.getlist('files')
 
+        print(f"Initial story: {initial_story}")
+        print(f"Files: {files}")
+        
         # Validate that at least one source is provided
         if not initial_story and not files:
             return jsonify(create_response(
