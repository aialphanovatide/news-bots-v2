--- conflicted
+++ resolved
@@ -441,10 +441,6 @@
     except Exception as e:
         return jsonify({'response': f'An error occurred: {str(e)}', 'success': False}), 500
     
-<<<<<<< HEAD
-
-
-=======
 @articles_bp.route('/api/update/top-story/<int:article_id>', methods=['PUT'])
 def update_top_story(article_id):
     try:
@@ -503,5 +499,4 @@
 
     except Exception as e:
         response = create_response(success=False, error=f'An unexpected error occurred: {str(e)}')
-        return jsonify(response), 500
->>>>>>> 2a6661cf
+        return jsonify(response), 500