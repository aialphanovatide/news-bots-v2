import os
import re
from flask import Blueprint, json, jsonify, request
from app.utils.analyze_links import clean_text
from config import Article, db
from datetime import datetime
from app.services.perplexity.article_convert import article_perplexity_remaker
from app.services.d3.dalle3 import generate_poster_prompt
import boto3
import requests
from io import BytesIO
from dotenv import load_dotenv

load_dotenv()

AWS_ACCESS = os.getenv('AWS_ACCESS')
AWS_SECRET_KEY = os.getenv('AWS_SECRET_KEY')

articles_bp = Blueprint(
    'articles_bp', __name__,
    template_folder='templates',
    static_folder='static'
)

# Get all articles
@articles_bp.route('/get_all_articles', methods=['GET'])
def get_all_articles():

    response = {'data': None, 'error': None, 'success': False}
    try:
        limit = request.args.get('limit', default=10, type=int)
        if limit < 1:
            response['error'] = 'Limit must be a positive integer'
            return jsonify(response), 400

        articles = Article.query.limit(limit).all()
        if not articles:
            response['message'] = 'No articles found'
            
            response['success'] = True
            return jsonify(response), 200

        response['data'] = [article.as_dict() for article in articles]
        response['success'] = True
        return jsonify(response), 200
    except Exception as e:
        response['error'] = f'Internal server error: {str(e)}'
        return jsonify(response), 500

@articles_bp.route('/get_article_by_id/<int:article_id>', methods=['GET'])
def get_article_by_id(article_id):
    response = {'data': None, 'error': None, 'success': False}
    try:
        article = Article.query.filter_by(id=article_id).first()
        
        if not article:
            response['error'] = 'No article found for the specified article ID'
            return jsonify(response), 404

        response['data'] = article.as_dict()  
        response['success'] = True
        return jsonify(response), 200

    except Exception as e:
        response['error'] = f'Internal server error: {str(e)}'
        return jsonify(response), 500

@articles_bp.route('/get_articles', methods=['GET'])
def get_articles_by_bot():
    response = {'data': None, 'error': None, 'success': False}
    try:
        bot_id = request.args.get('bot_id')
        limit = int(request.args.get('limit', 10))

        if not bot_id:
            response['error'] = 'Missing bot ID in request data'
            return jsonify(response), 400

        articles = Article.query.filter_by(bot_id=bot_id).order_by(Article.date.desc()).limit(limit).all()
        if not articles:
            response['error'] = 'No articles found for the specified bot ID'
            return jsonify(response), 404

        response['data'] = [article.as_dict() for article in articles]
        response['success'] = True
        return jsonify(response), 200
    except Exception as e:
        response['error'] = f'Internal server error: {str(e)}'
        return jsonify(response), 500


# Delete an article by ID
@articles_bp.route('/delete_article', methods=['DELETE'])
def delete_article():

    response = {'data': None, 'error': None, 'success': False}
    try:
        # Get article ID from query arguments
        article_id = request.args.get('article_id')

        if not article_id:
            response['error'] = 'Article ID missing in request data'
            return jsonify(response), 400

        article = Article.query.get(article_id)
        if article:
            db.session.delete(article)
            db.session.commit()
            response['success'] = True
            response['message'] = 'Article deleted successfully'
            return jsonify(response), 200
        else:
            response['error'] = 'Article not found'
            return jsonify(response), 404
    except Exception as e:
        db.session.rollback()
        response['error'] = f'Internal server error: {str(e)}'
        return jsonify(response), 500
<<<<<<< HEAD



#dashboard searchtool. 
@articles_bp.route('/get_last_articles', methods=['GET'])
def get_last_articles():
    response = {'data': None, 'error': None, 'success': False}
    try:
        limit = int(request.args.get('limit', 50))

        if limit < 1:
            response['error'] = 'Limit must be a positive integer'
            return jsonify(response), 400

        articles = Article.query.order_by(Article.date.desc()).limit(limit).all()
        if not articles:
            response['message'] = 'No articles found'
            response['success'] = True
            return jsonify(response), 200

        response['data'] = [article.as_dict() for article in articles]
        response['success'] = True
        return jsonify(response), 200
    except Exception as e:
        response['error'] = f'Internal server error: {str(e)}'
=======
    

@articles_bp.route('/add_new_article', methods=['POST'])
def create_article():
    response = {'data': None, 'error': None, 'success': False}
    
    try:
        data = request.get_json()  # Get data directly from the request body
        
        # Validate required fields
        required_fields = ['title', 'content', 'analysis', 'used_keywords', 'is_article_efficent', 'bot_id', 'category_id', 'image']
        missing_fields = [field for field in required_fields if field not in data]
        if missing_fields:
            response['error'] = f'Missing required fields: {", ".join(missing_fields)}'
            print(response['error'])
            return jsonify(response), 400

        # Download the generated image from DALL·E 3
        image_url = data['image']
        image_response = requests.get(image_url)
        if image_response.status_code != 200:
            response['error'] = 'Failed to download image from DALL·E 3'
            print(response['error'])
            return jsonify(response), 500

        image_data = image_response.content

        # Upload the generated image to S3
        image_filename = f'{data["title"].replace(" ", "_")}.png'  # File name based on the article title
        s3_bucket_name = 'sitesnewsposters'  # Your S3 bucket name

        # Connect to AWS S3
        s3 = boto3.client(
            's3',
            region_name='us-east-2',  # AWS region
            aws_access_key_id=AWS_ACCESS,
            aws_secret_access_key=AWS_SECRET_KEY
        )
        
        try:
            s3.upload_fileobj(BytesIO(image_data), s3_bucket_name, image_filename)
        except Exception as e:
            response['error'] = f'Failed to upload image to S3: {str(e)}'
            print(response['error'])
            return jsonify(response), 500

        # Construct the full URL of the image in S3
        image_url_s3 = f'https://{s3_bucket_name}.s3.us-east-2.amazonaws.com/{image_filename}'

        # Create a new article object
        current_time = datetime.now()
        new_article = Article(
            title=data['title'],
            content=data['content'].replace("- ", ""),
            image=image_url_s3,  # Use the S3 URL of the image
            analysis=data['analysis'],
            url="Generated By Ai-Alpha Team.",
            date=current_time,  # Current timestamp
            used_keywords=data['used_keywords'],
            is_article_efficent='Green ' + data['is_article_efficent'],
            is_top_story=False,
            bot_id=data['bot_id'],
            created_at=current_time,  # Current timestamp
            updated_at=current_time  # Current timestamp
        )

        # Save the new article to the database
        db.session.add(new_article)
        db.session.commit()

        # Prepare response with only necessary data
        response['data'] = new_article.as_dict()
        response['success'] = True
        return jsonify(response), 200

    except Exception as e:
        # Rollback the database session in case of error
        db.session.rollback()
        response['error'] = f'Internal server error {str(e)}'
        return jsonify(response), 500

@articles_bp.route('/generate_article', methods=['POST'])
def generate_article():
    response = {'data': None, 'error': None, 'success': False}
    
    try:
        data = request.get_json()
        
        # Validate required fields
        required_fields = ['content', 'category_id']
        missing_fields = [field for field in required_fields if field not in data]
        if missing_fields:
            response['error'] = f'Missing required fields: {", ".join(missing_fields)}'
            return jsonify(response), 400

        # Generate article summary using perplexity model
        perplexity_result = article_perplexity_remaker(data['content'], data['category_id'])
        if not perplexity_result['success']:
            response['error'] = perplexity_result['error']
            return jsonify(response), 400

        new_article_summary = perplexity_result['response']
        
        # Clean and process the article summary
        final_summary = clean_text(new_article_summary)
        final_summary = '\n'.join(line.lstrip('- ').strip() for line in final_summary.split('\n'))
        
        # Extract title and content from the processed summary
        first_line_end = final_summary.find('\n')
        if first_line_end != -1:
            new_article_title = final_summary[:first_line_end].strip()
            final_summary = final_summary[first_line_end + 1:].strip()
        else:
            new_article_title = final_summary.strip()
            final_summary = ""

        # Prepare response data with title and content
        response['data'] = {
            'title': new_article_title,
            'content': final_summary
        }
        response['success'] = True
        return jsonify(response), 200

    except Exception as e:
        # Handle exceptions and return error response
        response['error'] = f'Internal server error {str(e)}'
        return jsonify(response), 500

@articles_bp.route('/generate_image', methods=['POST'])
def generate_image():
    response = {'data': None, 'error': None, 'success': False}
    
    try:
        data = request.get_json()
        
        # Validate required fields
        required_fields = ['content', 'bot_id']
        missing_fields = [field for field in required_fields if field not in data]
        if missing_fields:
            response['error'] = f'Missing required fields: {", ".join(missing_fields)}'
            return jsonify(response), 400

        # Clean the content to get a final summary
        final_summary = clean_text(data['content'])
        
        # Extract the title from the cleaned summary
        first_line_end = final_summary.find('\n')
        if first_line_end != -1:
            new_article_title = final_summary[:first_line_end].strip()
        else:
            new_article_title = final_summary.strip()

        # Call function to generate poster prompt using DALL-E API
        dalle3_result = generate_poster_prompt(final_summary, data['bot_id'])
        if not dalle3_result['success']:
            response['error'] = dalle3_result['error']
            return jsonify(response), 400

        # Retrieve the original image URL provided by DALL-E
        original_image_url = dalle3_result['response']

        # Prepare response with original image URL
        response['data'] = {'image_url': original_image_url}
        response['success'] = True
        return jsonify(response), 200

    except Exception as e:
        # Handle any internal server errors
        response['error'] = f'Internal server error {str(e)}'
>>>>>>> 69d8b4df
        return jsonify(response), 500<|MERGE_RESOLUTION|>--- conflicted
+++ resolved
@@ -116,9 +116,7 @@
         db.session.rollback()
         response['error'] = f'Internal server error: {str(e)}'
         return jsonify(response), 500
-<<<<<<< HEAD
-
-
+    
 
 #dashboard searchtool. 
 @articles_bp.route('/get_last_articles', methods=['GET'])
@@ -142,9 +140,6 @@
         return jsonify(response), 200
     except Exception as e:
         response['error'] = f'Internal server error: {str(e)}'
-=======
-    
-
 @articles_bp.route('/add_new_article', methods=['POST'])
 def create_article():
     response = {'data': None, 'error': None, 'success': False}
@@ -313,5 +308,4 @@
     except Exception as e:
         # Handle any internal server errors
         response['error'] = f'Internal server error {str(e)}'
->>>>>>> 69d8b4df
         return jsonify(response), 500