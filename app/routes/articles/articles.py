import os
from datetime import datetime
from io import BytesIO
from flask import Blueprint, jsonify, request
from PIL import Image
from dotenv import load_dotenv
import boto3
import requests
<<<<<<< HEAD
import pyperclip
from playwright.sync_api import sync_playwright
from sqlalchemy.exc import SQLAlchemyError
from app.services.perplexity.perplexity import perplexity_api_request
from app.utils.analyze_links import clean_text
from config import Article, Bot, db, Category
from app.services.perplexity.article_convert import article_perplexity_remaker
=======
from app.routes.routes_utils import create_response, handle_db_session
from app.services.perplexity.perplexity import perplexity_api_request
from app.utils.analyze_links import clean_text
from config import Article, Bot, db
>>>>>>> b5aeca50
from app.services.d3.dalle3 import generate_poster_prompt


load_dotenv()

AWS_ACCESS = os.getenv('AWS_ACCESS')
AWS_SECRET_KEY = os.getenv('AWS_SECRET_KEY')

articles_bp = Blueprint('articles_bp', __name__, template_folder='templates', static_folder='static')

root_dir = os.path.abspath(os.path.dirname(__file__))
user_data_dir = os.path.join(root_dir, 'tmp/playwright')
os.makedirs(user_data_dir, exist_ok=True)



@articles_bp.route('/get_all_articles', methods=['GET'])
@handle_db_session
def get_all_articles():
    """
    Retrieve all articles with an optional limit.
    
    Returns:
        JSON response with the list of articles or an error message.
    """
    limit = request.args.get('limit', default=10, type=int)
    if limit < 1:
        response = create_response(error='Limit must be a positive integer')
        return jsonify(response), 400

    articles = Article.query.limit(limit).all()
    if not articles:
        response = create_response(success=True, data=[], error='No articles found')
        return jsonify(response), 404

    response = create_response(success=True, data=[article.as_dict() for article in articles])
    return jsonify(response), 200


@articles_bp.route('/get_article_by_id/<int:article_id>', methods=['GET'])
@handle_db_session
def get_article_by_id(article_id):
    """
    Retrieve a specific article by its ID.
    
    Args:
        article_id (int): The ID of the article to retrieve.
    
    Returns:
        JSON response with the article data or an error message.
    """
    article = Article.query.filter_by(id=article_id).first()
    if not article:
        response = create_response(error='No article found for the specified article ID')
        return jsonify(response), 404

    response = create_response(success=True, data=article.as_dict())
    return jsonify(response), 200


@articles_bp.route('/get_articles', methods=['GET'])
@handle_db_session
def get_articles_by_bot():
    """
    Retrieve articles by bot ID or bot name with an optional limit.
    
    Returns:
        JSON response with the list of articles or an error message.
    """
    bot_id = request.args.get('bot_id')
    bot_name = request.args.get('bot_name')
    limit = request.args.get('limit', default=10, type=int)

    if not bot_id and not bot_name:
        response = create_response(error='Missing bot ID or bot name in request data')
        return jsonify(response), 400

    if bot_name:
        bot = Bot.query.filter_by(name=bot_name).first()
        if not bot:
            response = create_response(error='No bot found with the specified bot name')
            return jsonify(response), 404
        bot_id = bot.id

    articles = Article.query.filter_by(bot_id=bot_id).limit(limit).all()
    if not articles:
        response = create_response(error='No articles found for the specified bot ID')
        return jsonify(response), 404

    response = create_response(success=True, data=[article.as_dict() for article in articles])
    return jsonify(response), 200


@articles_bp.route('/delete_article', methods=['DELETE'])
@handle_db_session
def delete_article():
    """
    Delete an article by its ID.
    
    Args:
        article_id (int): The ID of the article to delete.
    
    Returns:
        JSON response with the success status or an error message.
    """
    article_id = request.args.get('article_id')
    if not article_id:
        response = create_response(error='Article ID missing in request data')
        return jsonify(response), 400

    article = Article.query.get(article_id)
    if article:
        db.session.delete(article)
        db.session.commit()
        response = create_response(success=True, message='Article deleted successfully')
        return jsonify(response), 200
    else:
        response = create_response(error='Article not found')
        return jsonify(response), 404


@articles_bp.route('/add_new_article', methods=['POST'])
@handle_db_session
def create_article():
    """
    Create a new article with provided data.
    
    Returns:
        JSON response with the created article data or an error message.
    """
    data = request.get_json()
    required_fields = ['title', 'content', 'analysis', 'used_keywords', 'is_article_efficient', 'bot_id', 'category_id', 'image_url']
    missing_fields = [field for field in required_fields if field not in data]
    if missing_fields:
        response = create_response(error=f'Missing required fields: {", ".join(missing_fields)}')
        return jsonify(response), 400

    image_url = data['image_url']
    image_response = requests.get(image_url)
    if image_response.status_code != 200:
        response = create_response(error='Failed to download image from DALL·E 3')
        return jsonify(response), 500

    s3 = boto3.client('s3', region_name='us-east-2', aws_access_key_id=AWS_ACCESS, aws_secret_access_key=AWS_SECRET_KEY)
    image_data = image_response.content
    target_size = (512, 512)
    image_filename = f'{data["title"].replace(" ", "_")}.png'
    s3_bucket_name = 'sitesnewsposters'
    app_bucket_name = 'appnewsposters'

    image = Image.open(BytesIO(image_data))

    try:
        s3.upload_fileobj(BytesIO(image_data), s3_bucket_name, image_filename)
    except Exception as e:
        response = create_response(error=f'Failed to upload image to S3: {str(e)}')
        return jsonify(response), 500

    resized_image = image.resize(target_size)
    with BytesIO() as output:
        resized_image.save(output, format="JPEG")
        output.seek(0)
        try:
            s3.upload_fileobj(output, app_bucket_name, image_filename)
        except Exception as e:
            response = create_response(error=f'Failed to upload resized image to S3: {str(e)}')
            return jsonify(response), 500

    image_url_s3 = f'https://{s3_bucket_name}.s3.us-east-2.amazonaws.com/{image_filename}'
    current_time = datetime.now()
    new_article = Article(
        title=data['title'],
        content=data['content'].replace("- ", ""),
        image=image_url_s3,
        analysis=data['analysis'],
        url="Generated By Ai-Alpha Team.",
        date=current_time,
        used_keywords=data['used_keywords'],
        is_article_efficent='Green ' + data['is_article_efficient'],
        is_top_story=False,
        bot_id=data['bot_id'],
        created_at=current_time,
        updated_at=current_time
    )

    db.session.add(new_article)
    db.session.commit()

    response = create_response(success=True, data=new_article.as_dict())
    return jsonify(response), 200


@articles_bp.route('/generate_article', methods=['POST'])
@handle_db_session
def generate_article():
    """
    Generate a new article summary using the perplexity model.
    
    Returns:
        JSON response with the generated article summary or an error message.
    """
    data = request.get_json()
    required_fields = ['search_query', 'bot_id', 'category_id', 'keywords']
    missing_fields = [field for field in required_fields if field not in data]
    if missing_fields:
        response = create_response(error=f'Missing required fields: {", ".join(missing_fields)}')
        return jsonify(response), 400

    article_prompt = generate_poster_prompt(data['search_query'])
    article_content = clean_text(article_prompt)
    article_summary = perplexity_api_request(data['search_query'], article_content)

    if not article_summary:
        response = create_response(error='Failed to generate article summary')
        return jsonify(response), 500

<<<<<<< HEAD

@articles_bp.route('/generate_image', methods=['POST'])
def generate_image():
    """
    Generate an image using the DALL-E 3 model.
    """
    response = {'data': None, 'error': None, 'success': False}
    try:
        data = request.get_json()

        required_fields = ['content', 'bot_id']
        missing_fields = [field for field in required_fields if field not in data]
        if missing_fields:
            response['error'] = f'Missing required fields: {", ".join(missing_fields)}'
            return jsonify(response), 400

        final_summary = clean_text(data['content'])

        first_line_end = final_summary.find('\n')
        new_article_title = final_summary[:first_line_end].strip() if first_line_end != -1 else final_summary.strip()

        dalle3_result = generate_poster_prompt(final_summary, data['bot_id'])
        if not dalle3_result['success']:
            response['error'] = dalle3_result['error']
            return jsonify(response), 400

        original_image_url = dalle3_result['response']

        response['data'] = {'image_url': original_image_url}
        response['success'] = True
        return jsonify(response), 200

    except Exception as e:
        response['error'] = f'Internal server error: {str(e)}'
        return jsonify(response), 500


def extract_text_from_google_docs(link):
    """
    Extract text content from a Google Docs link.
    """
    try:
        with sync_playwright() as p:
            browser = p.chromium.launch(headless=True)
            context = browser.new_context()
            page = context.new_page()
            page.goto(link)
            page.wait_for_load_state("domcontentloaded", timeout=70000)

            if os.name == 'posix':  # macOS or Linux
                page.keyboard.press('Meta+A')
                page.keyboard.press('Meta+C')
            else:  # Windows
                page.keyboard.press('Control+A')
                page.keyboard.press('Control+C')

            page.wait_for_timeout(2000)
            content = pyperclip.paste()
            browser.close()
            return content
    except Exception as e:
        print(f"An error occurred: {str(e)}")
        return None


def clean_response(response):
    """
    Erase the first and last lines from the response.
    """
    if response:
        lines = response.split('\n')
        if len(lines) > 2:
            return '\n'.join(lines[1:-1])
        else:
            return ''
    return response


@articles_bp.route('/extract_content', methods=['POST'])
def extract_content():
    """
    Extract content from a link or Google Docs based on the extract type.
    """
    response = {'response': None, 'success': False}
    try:
        data = request.get_json()
        extract_type = data.get('extract_type')
        link = data.get('link')

        if extract_type == 'link':
            prompt = "You are an assistant to create a summary about news"
            content = f"Please go to {link} and scrape the article text from the news/article"
            result = perplexity_api_request(content, prompt)

            if 'response' in result and isinstance(result['response'], str):
                response_text = result['response']
                if response_text:
                    cleaned_response = clean_response(response_text)
                    result['response'] = cleaned_response
        elif extract_type == 'google_docs':
            content = extract_text_from_google_docs(link)
            result = {'response': content, 'success': True}
        else:
            return jsonify({'response': 'Invalid extract type', 'success': False})

        return jsonify(result), 200
    except Exception as e:
        return jsonify({'response': f'An error occurred: {str(e)}', 'success': False}), 500




@articles_bp.route('/last_five_articles', methods=['GET'])
def get_last_five_articles():
    """
    Get the last five articles with extended details.
    Response:
        200: Successfully retrieved the last five articles.
        404: No articles found matching the criteria.
        500: Internal server error.
    """
    response = {'data': None, 'error': None, 'success': False}
    try:
        # Fetch the last five articles that match the given criteria
        articles = Article.query.filter_by(url="Generated By Ai-Alpha Team.") \
                                .order_by(Article.date.desc()) \
                                .limit(5) \
                                .all()

        if not articles:
            response['error'] = 'No articles found matching the criteria'
            return jsonify(response), 404

        extended_articles = []
        for article in articles:
            bot = Bot.query.get(article.bot_id)
            bot_name = bot.name if bot else None

            category = Category.query.get(bot.category_id) if bot else None
            category_name = category.name if category else None

            extended_article = {
                'id': article.id,
                'title': article.title,
                'content': article.content,
                'image': article.image,
                'analysis': article.analysis,
                'bot_id': article.bot_id,
                'bot_name': bot_name,
                'category_name': category_name,
                'created_at': article.created_at.strftime('%a, %d %b %Y %H:%M:%S GMT'),
                'updated_at': article.updated_at.strftime('%a, %d %b %Y %H:%M:%S GMT'),
                'date': article.date.strftime('%a, %d %b %Y %H:%M:%S GMT'),
                'url': article.url,
                'used_keywords': article.used_keywords,
                'is_article_efficent': article.is_article_efficent,
                'is_top_story': article.is_top_story
            }

            extended_articles.append(extended_article)

        response['data'] = extended_articles
        response['success'] = True
        return jsonify(response), 200

    except SQLAlchemyError as e:
        db.session.rollback()
        response['error'] = f'Database error: {str(e)}'
        return jsonify(response), 500
    except Exception as e:
        response['error'] = f'Internal server error: {str(e)}'
        return jsonify(response), 500
=======
    response = create_response(success=True, data={'summary': article_summary})
    return jsonify(response), 200
>>>>>>> b5aeca50
<|MERGE_RESOLUTION|>--- conflicted
+++ resolved
@@ -6,20 +6,10 @@
 from dotenv import load_dotenv
 import boto3
 import requests
-<<<<<<< HEAD
-import pyperclip
-from playwright.sync_api import sync_playwright
-from sqlalchemy.exc import SQLAlchemyError
-from app.services.perplexity.perplexity import perplexity_api_request
-from app.utils.analyze_links import clean_text
-from config import Article, Bot, db, Category
-from app.services.perplexity.article_convert import article_perplexity_remaker
-=======
 from app.routes.routes_utils import create_response, handle_db_session
 from app.services.perplexity.perplexity import perplexity_api_request
 from app.utils.analyze_links import clean_text
 from config import Article, Bot, db
->>>>>>> b5aeca50
 from app.services.d3.dalle3 import generate_poster_prompt
 
 
@@ -236,180 +226,5 @@
         response = create_response(error='Failed to generate article summary')
         return jsonify(response), 500
 
-<<<<<<< HEAD
-
-@articles_bp.route('/generate_image', methods=['POST'])
-def generate_image():
-    """
-    Generate an image using the DALL-E 3 model.
-    """
-    response = {'data': None, 'error': None, 'success': False}
-    try:
-        data = request.get_json()
-
-        required_fields = ['content', 'bot_id']
-        missing_fields = [field for field in required_fields if field not in data]
-        if missing_fields:
-            response['error'] = f'Missing required fields: {", ".join(missing_fields)}'
-            return jsonify(response), 400
-
-        final_summary = clean_text(data['content'])
-
-        first_line_end = final_summary.find('\n')
-        new_article_title = final_summary[:first_line_end].strip() if first_line_end != -1 else final_summary.strip()
-
-        dalle3_result = generate_poster_prompt(final_summary, data['bot_id'])
-        if not dalle3_result['success']:
-            response['error'] = dalle3_result['error']
-            return jsonify(response), 400
-
-        original_image_url = dalle3_result['response']
-
-        response['data'] = {'image_url': original_image_url}
-        response['success'] = True
-        return jsonify(response), 200
-
-    except Exception as e:
-        response['error'] = f'Internal server error: {str(e)}'
-        return jsonify(response), 500
-
-
-def extract_text_from_google_docs(link):
-    """
-    Extract text content from a Google Docs link.
-    """
-    try:
-        with sync_playwright() as p:
-            browser = p.chromium.launch(headless=True)
-            context = browser.new_context()
-            page = context.new_page()
-            page.goto(link)
-            page.wait_for_load_state("domcontentloaded", timeout=70000)
-
-            if os.name == 'posix':  # macOS or Linux
-                page.keyboard.press('Meta+A')
-                page.keyboard.press('Meta+C')
-            else:  # Windows
-                page.keyboard.press('Control+A')
-                page.keyboard.press('Control+C')
-
-            page.wait_for_timeout(2000)
-            content = pyperclip.paste()
-            browser.close()
-            return content
-    except Exception as e:
-        print(f"An error occurred: {str(e)}")
-        return None
-
-
-def clean_response(response):
-    """
-    Erase the first and last lines from the response.
-    """
-    if response:
-        lines = response.split('\n')
-        if len(lines) > 2:
-            return '\n'.join(lines[1:-1])
-        else:
-            return ''
-    return response
-
-
-@articles_bp.route('/extract_content', methods=['POST'])
-def extract_content():
-    """
-    Extract content from a link or Google Docs based on the extract type.
-    """
-    response = {'response': None, 'success': False}
-    try:
-        data = request.get_json()
-        extract_type = data.get('extract_type')
-        link = data.get('link')
-
-        if extract_type == 'link':
-            prompt = "You are an assistant to create a summary about news"
-            content = f"Please go to {link} and scrape the article text from the news/article"
-            result = perplexity_api_request(content, prompt)
-
-            if 'response' in result and isinstance(result['response'], str):
-                response_text = result['response']
-                if response_text:
-                    cleaned_response = clean_response(response_text)
-                    result['response'] = cleaned_response
-        elif extract_type == 'google_docs':
-            content = extract_text_from_google_docs(link)
-            result = {'response': content, 'success': True}
-        else:
-            return jsonify({'response': 'Invalid extract type', 'success': False})
-
-        return jsonify(result), 200
-    except Exception as e:
-        return jsonify({'response': f'An error occurred: {str(e)}', 'success': False}), 500
-
-
-
-
-@articles_bp.route('/last_five_articles', methods=['GET'])
-def get_last_five_articles():
-    """
-    Get the last five articles with extended details.
-    Response:
-        200: Successfully retrieved the last five articles.
-        404: No articles found matching the criteria.
-        500: Internal server error.
-    """
-    response = {'data': None, 'error': None, 'success': False}
-    try:
-        # Fetch the last five articles that match the given criteria
-        articles = Article.query.filter_by(url="Generated By Ai-Alpha Team.") \
-                                .order_by(Article.date.desc()) \
-                                .limit(5) \
-                                .all()
-
-        if not articles:
-            response['error'] = 'No articles found matching the criteria'
-            return jsonify(response), 404
-
-        extended_articles = []
-        for article in articles:
-            bot = Bot.query.get(article.bot_id)
-            bot_name = bot.name if bot else None
-
-            category = Category.query.get(bot.category_id) if bot else None
-            category_name = category.name if category else None
-
-            extended_article = {
-                'id': article.id,
-                'title': article.title,
-                'content': article.content,
-                'image': article.image,
-                'analysis': article.analysis,
-                'bot_id': article.bot_id,
-                'bot_name': bot_name,
-                'category_name': category_name,
-                'created_at': article.created_at.strftime('%a, %d %b %Y %H:%M:%S GMT'),
-                'updated_at': article.updated_at.strftime('%a, %d %b %Y %H:%M:%S GMT'),
-                'date': article.date.strftime('%a, %d %b %Y %H:%M:%S GMT'),
-                'url': article.url,
-                'used_keywords': article.used_keywords,
-                'is_article_efficent': article.is_article_efficent,
-                'is_top_story': article.is_top_story
-            }
-
-            extended_articles.append(extended_article)
-
-        response['data'] = extended_articles
-        response['success'] = True
-        return jsonify(response), 200
-
-    except SQLAlchemyError as e:
-        db.session.rollback()
-        response['error'] = f'Database error: {str(e)}'
-        return jsonify(response), 500
-    except Exception as e:
-        response['error'] = f'Internal server error: {str(e)}'
-        return jsonify(response), 500
-=======
     response = create_response(success=True, data={'summary': article_summary})
-    return jsonify(response), 200
->>>>>>> b5aeca50
+    return jsonify(response), 200