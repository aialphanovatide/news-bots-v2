from flask import Blueprint, jsonify, request
from config import Article, db
from datetime import datetime
from app.services.slack.actions import send_WARNING_message_to_slack_channel
import json
import re

slack_action_bp = Blueprint(
    'slack_action_bp', __name__,
    template_folder='templates',
    static_folder='static'
)



def extract_url_from_text(text):
    url_pattern = r'<(https?://[^\s]+)>'
    match = re.search(url_pattern, text)
    if match:
        return match.group(1)
    return None

# Handles the DB modification of the article
def handle_block_actions(data):
    actions = data.get('actions', [])

    response = {'success': False, 'error': None, 'message': None}

    if not actions:
        response['error'] = 'No actions found in the slack message'
        return response
    
    article_data = {}

    # Process actions triggered by buttons or text fields
    for action in actions:
        action_id = action.get('action_id')
        value = action.get('value')
        if action_id and value:
            article_data['action_id'] = action_id
            article_data['value'] = value

<<<<<<< HEAD
    # Extract additional comments
    state = data.get('state', {}).get('values', {})
    for block_id, block in state.items():
        for action_id, action in block.items():
            if action_id == 'additional_comments':
                article_data['additional_comments'] = action.get('value', '')

    # Find the article link to use for querying the DB
    message = data.get('message', {})
    attachments = message.get('attachments', [])
    if attachments:
        for attachment in attachments:
            title_link = attachment.get('title_link')
            title = attachment.get('title')
            if title_link and title:
                article_data['article_link'] = title_link
                article_data['title'] = title

    if not article_data.keys():
        response['error'] = 'No data found in the slack message for querying the database'
=======
    # Extract the URL from the message blocks
    fields = data['message']['blocks'][2].get('fields', [])
    url = None

    for field in fields:
        if 'text' in field:
            url = extract_url_from_text(field['text'])
            if url:
                break  # Exit the loop once the URL is found

    if not url:
        response['error'] = 'No valid URL found in the slack message'
>>>>>>> d5bfca3f647fc2a139f0cb8bd36cd18ac12aea35
        return response


    # Find the article in the database using the extracted URL
    existing_article = Article.query.filter_by(url=url).first()
    if existing_article:
        if article_data['action_id'] == 'add_to_top_story':
            existing_article.is_top_story = True
            existing_article.updated_at = datetime.now()
            db.session.commit()
            response['success'] = True
            response['message'] = 'Article added to top story successfully'
        elif article_data['action_id'] in ['green', 'red', 'yellow']:
            existing_article.updated_at = datetime.now()
            existing_article.is_article_efficent = f"{article_data['action_id']} - {article_data['value']}"
            existing_article.additional_comments = article_data.get('additional_comments', '')
            db.session.commit()
            response['success'] = True
            response['message'] = f'Article updated with: {article_data["value"]} AS feedback and additional comments'
        else:
            # Handle the case when action ID doesn't match any expected value
            response['error'] = f'Unknown action ID: {article_data["action_id"]} while updating the article'
    else:
        response['error'] = f'Article not found in the database'

    return response

# RESERVED ROUTE - DO NOT USE
# This route receives all relevant articles that needs to go to the Top Stories as well as feedback
@slack_action_bp.route("/slack/events", methods=["POST"])
def slack_events():
    try:
        payload = request.form.get('payload')

        if not payload:
            return jsonify({'error': 'Missing payload'}), 400

        # Parse the payload as JSON
        data = json.loads(payload)

        # Type of interaction
        event_type = data.get('type')
        if event_type == 'block_actions':
            # Handle block_actions payload
            response = handle_block_actions(data)
            print('response: ', response)
            if 'error' in response and response['error'] is not None:
                # SEND MESSAGE TO SLACK
                send_WARNING_message_to_slack_channel(channel_id='C070SM07NGL',
                                                      title_message='Error while updating news',
                                                      sub_title='Reason',
                                                      message=response['error']
                                                      )
                return jsonify({'error': response['error']}), 400
            return jsonify({'status': 'success'}), 200  
        else:
            return jsonify({'error': 'Unknown event type'}), 400
        
    except Exception as e:
        return jsonify({'error': str(e)}), 500<|MERGE_RESOLUTION|>--- conflicted
+++ resolved
@@ -40,28 +40,6 @@
             article_data['action_id'] = action_id
             article_data['value'] = value
 
-<<<<<<< HEAD
-    # Extract additional comments
-    state = data.get('state', {}).get('values', {})
-    for block_id, block in state.items():
-        for action_id, action in block.items():
-            if action_id == 'additional_comments':
-                article_data['additional_comments'] = action.get('value', '')
-
-    # Find the article link to use for querying the DB
-    message = data.get('message', {})
-    attachments = message.get('attachments', [])
-    if attachments:
-        for attachment in attachments:
-            title_link = attachment.get('title_link')
-            title = attachment.get('title')
-            if title_link and title:
-                article_data['article_link'] = title_link
-                article_data['title'] = title
-
-    if not article_data.keys():
-        response['error'] = 'No data found in the slack message for querying the database'
-=======
     # Extract the URL from the message blocks
     fields = data['message']['blocks'][2].get('fields', [])
     url = None
@@ -74,7 +52,6 @@
 
     if not url:
         response['error'] = 'No valid URL found in the slack message'
->>>>>>> d5bfca3f647fc2a139f0cb8bd36cd18ac12aea35
         return response
 
 
