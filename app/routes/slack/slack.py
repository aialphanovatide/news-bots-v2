--- conflicted
+++ resolved
@@ -95,11 +95,6 @@
     
         # Extract the URL from the message blocks
         url = extract_url_from_blocks(data['message']['blocks'])
-<<<<<<< HEAD
-        print(url)
-=======
-
->>>>>>> c3d25ddb
         url = clean_url(url)
 
 
