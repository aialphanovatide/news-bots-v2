import re
from datetime import datetime
from flask import Blueprint, jsonify, request
from sqlalchemy.exc import SQLAlchemyError
from app.utils.helpers import measure_execution_time
from scheduler_config_1 import scheduler
from config import Blacklist, Bot, Keyword, Site, db, Category
from app.utils.index import fetch_news_links

bots_bp = Blueprint(
    'bots_bp', __name__,
    template_folder='templates',
    static_folder='static'
)

# Function to be scheduled
def scheduled_job(bot_site, bot_name, bot_blacklist, category_id, bot_id, category_slack_channel):
    """
    Function to fetch news links based on bot configuration.
    Args:
        bot_site (str): URL of the bot's site.
        bot_name (str): Name of the bot.
        bot_blacklist (list): List of blacklisted keywords.
        category_id (int): ID of the category.
        bot_id (int): ID of the bot.
        category_slack_channel (str): Slack channel for category notifications.
    """
    with scheduler.app.app_context():
        fetch_news_links(
            url=bot_site,
            bot_name=bot_name,
            blacklist=bot_blacklist,
            category_id=category_id,
            bot_id=bot_id,
            category_slack_channel=category_slack_channel
        )

@bots_bp.route('/bots', methods=['GET'])
def get_complete_bots():
    """
    Retrieve all available bots.
    Response:
        200: List of bots retrieved successfully.
        500: Internal server error.
    """
    response = {'data': None, 'error': None, 'success': False}
    try:
        bots = Bot.query.all()
        bot_data = [bot.as_dict() for bot in bots]

        response['data'] = bot_data
        response['success'] = True
        return jsonify(response), 200
    except SQLAlchemyError as e:
        db.session.rollback()
        response['error'] = f'Database error: {str(e)}'
    except Exception as e:
        response['error'] = f'Error getting all Bots: {str(e)}'
        return jsonify(response), 500

@bots_bp.route('/create_bot', methods=['POST'])
async def create_bot():
    """
    Create and schedule a new news bot.
    Args (JSON):
        name (str): Name of the bot.
        category_id (int): ID of the category.
        url (str): URL to fetch news from.
        keywords (str): Comma-separated keywords for the bot.
        blacklist (str): Comma-separated blacklist for the bot.
        dalle_prompt (str): DALLE prompt for the bot.
    Response:
        200: Bot created (and scheduled if the category is active) successfully.
        400: Missing required field or bot name already exists.
        404: Category ID not found.
        500: Internal server error.
    """
    response = {'data': None, 'error': None, 'success': False}
    try:
        data = request.json
        current_time = datetime.now()

        # Validate required fields
        required_fields = ['name', 'category_id', 'url', 'keywords', 'blacklist', 'dalle_prompt']
        for field in required_fields:
            if field not in data:
                response['error'] = f'Missing field in request data: {field}'
                return jsonify(response), 400

        # Check if bot with the same name already exists
        existing_bot = Bot.query.filter_by(name=data['name']).first()
        if existing_bot:
            response['error'] = f"A bot with the name '{data['name']}' already exists"
            return jsonify(response), 400

        # Check if the category exists
        existing_category = Category.query.get(data['category_id'])
        if not existing_category:
            response['error'] = 'Category ID not found'
            return jsonify(response), 404

        category_id = existing_category.id
        category_interval = existing_category.time_interval
        is_category_active = existing_category.is_active
        category_slack_channel = existing_category.slack_channel

        # Create new bot
        new_bot = Bot(
            name=data['name'],
            category_id=category_id,
            dalle_prompt=data['dalle_prompt'],
            created_at=current_time,
            updated_at=current_time
        )
        db.session.add(new_bot)
        db.session.commit()

        # Create new Site
        url = data['url']
        site_name_match = re.search(r"https://www\.([^.]+)\.com", url)
        site_name = 'Google News' if not site_name_match else site_name_match.group(1)

        new_site = Site(
            name=site_name,
            url=url,
            bot_id=new_bot.id,
            created_at=current_time,
            updated_at=current_time
        )
        db.session.add(new_site)
        db.session.commit()

        # Add keywords to the bot
        keywords = [keyword.strip() for keyword in data['keywords'].split(',')]
        for keyword in keywords:
            new_keyword = Keyword(
                name=keyword,
                bot_id=new_bot.id,
                created_at=current_time,
                updated_at=current_time
            )
            db.session.add(new_keyword)

        # Add words to the bot Blacklist
        blacklist = [keyword.strip() for keyword in data['blacklist'].split(',')]
        for word in blacklist:
            new_blacklist_entry = Blacklist(
                name=word,
                bot_id=new_bot.id,
                created_at=current_time,
                updated_at=current_time
            )
            db.session.add(new_blacklist_entry)

        db.session.commit()

        # Schedule the bot if the category is active
        if is_category_active:
            scheduler.add_job(
                id=str(new_bot.name),
                func=scheduled_job,
                name=new_bot.name,
                replace_existing=True,
                args=[url, new_bot.name, blacklist, existing_category.id, new_bot.id, category_slack_channel],
                trigger='interval',
                minutes=category_interval
            )
            response['message'] = 'Bot created and automated successfully'
        else:
            response['message'] = 'Bot created, but NOT automated - Activate the category'

        response['data'] = new_bot.as_dict()
        response['success'] = True
        return jsonify(response), 200
    
    except SQLAlchemyError as e:
        db.session.rollback()
        response['error'] = f'Database error: {str(e)}'

    except Exception as e:
        response['error'] = f"Error creating bot: {str(e)}"
        return jsonify(response), 500

@bots_bp.route('/delete_bot/<int:bot_id>', methods=['DELETE'])
def delete_bot(bot_id):
    """
    Delete a single bot by ID.
    Args:
        bot_id (int): The ID of the bot to delete.
    Response:
        200: Bot deleted successfully.
        404: Bot not found.
        500: Internal server error.
    """
    response = {'data': None, 'error': None, 'success': False}
    try:
        bot = Bot.query.get(bot_id)
        if not bot:
            response['error'] = 'Bot not found'
            return jsonify(response), 404

        # Remove scheduled job for the bot if exists
        bot_job = scheduler.get_job(job_id=str(bot_id))
        if bot_job:
            scheduler.remove_job(job_id=str(bot_id))

        # Delete bot from database
        db.session.delete(bot)
        db.session.commit()

        response['message'] = f'Bot with ID {bot_id} deleted successfully'
        response['success'] = True
        return jsonify(response), 200
    
    except SQLAlchemyError as e:
        db.session.rollback()
        response['error'] = f'Database error: {str(e)}'

    except Exception as e:
        db.session.rollback()
        response['error'] = f'Internal server error: {str(e)}'
        return jsonify(response), 500

@bots_bp.route('/get_all_bots', methods=['GET'])
def get_all_bots():
    """
    Retrieve all bots with associated categories.
    Response:
        200: List of bots retrieved successfully.
        500: Internal server error.
    """
    response = {'data': None, 'error': None, 'success': False}
    try:
        categories = Category.query.order_by(Category.id).all()
        bots = [{'category': category.name, 'isActive': category.is_active, 
                 'alias': category.alias, 'icon': category.icon, 'updated_at': category.updated_at , 'color': category.border_color} for category in categories]
        response['data'] = bots
        response['success'] = True
        return jsonify(response), 200
    except Exception as e:
        response['error'] = f'Error retrieving bots: {str(e)}'
        return jsonify(response), 500

@bots_bp.route('/activate_bot_by_id/<category_name>', methods=['POST'])
def activate_bot_by_id(category_name):
    """
    Activate all bots associated with a given category.
    Args:
        category_name (str): The name of the category to activate bots for.
    Response:
        200: Category activated successfully.
        404: Category not found.
        500: Internal server error.
    """
    response = {'data': None, 'error': None, 'success': False}
    try:
        # Fetch the category from the database
        category = Category.query.filter_by(name=category_name).first()
        if not category:
            response['error'] = 'Category not found'
            return jsonify(response), 404

        # Check if the category is already active
        if category.is_active:
            response['message'] = f"{category_name} category is already active"
            return jsonify(response), 200

        # Fetch all bots associated with the category
        bots = Bot.query.filter_by(category_id=category.id).all()

        interval_base = 20  # Base interval in minutes

        for index, bot in enumerate(bots):
            # Fetch the associated site for the bot
            site = Site.query.filter_by(bot_id=bot.id).first()
            if not site or not site.url:
                continue  # Skip if no site or site URL is found

            # Prepare data for scheduling
            bot_site = site.url
            bot_blacklist = [bl.name for bl in Blacklist.query.filter_by(bot_id=bot.id).all()]
            bot_id = bot.id
            bot_name = bot.name

            # Calculate interval based on the index of the bot
            minutes = interval_base + 10 * index

            scheduler.add_job(
                id=str(bot_name),
                func=scheduled_job,
                name=bot_name,
                replace_existing=True,
                args=[bot_site, bot_name, bot_blacklist, category.id, bot_id, category.slack_channel],
                trigger='interval',
                minutes=minutes
            )
            
        # Set category as active
        category.is_active = True
        db.session.commit()

        response['message'] = f'{category_name} category was activated successfully'
        response['success'] = True
        return jsonify(response), 200

    except Exception as e:
        db.session.rollback()
        response['error'] = f"Error activating bots for category '{category_name}': {e}"
        return jsonify(response), 500


@bots_bp.route('/deactivate_bot_by_id/<category_name>', methods=['POST'])
def deactivate_bot_by_id(category_name):
    """
    Deactivate all bots associated with a given category.
    Args:
        category_name (str): The name of the category to deactivate bots for.
    Response:
        200: Category deactivated successfully.
        404: Category not found.
        500: Internal server error.
    """
    response = {'data': None, 'error': None, 'success': False}
    try:
        # Fetch the category from the database
        category = Category.query.filter_by(name=category_name).first()
        if not category:
            response['error'] = 'Category not found'
            return jsonify(response), 404
        
        # Remove scheduled jobs for all bots in the category
        bot_names = [bot.name for bot in Bot.query.filter_by(category_id=category.id).all()]

        for name in bot_names:
            schedule_job = scheduler.get_job(id=str(name))
            if schedule_job:
                scheduler.remove_job(id=str(name))

        # Check if the category is already inactive
        if not category.is_active:
            response['message'] = f"{category_name} is already deactivated"
            return jsonify(response), 200

        # Set category as inactive
        category.is_active = False
        db.session.commit()  

        response['message'] = f"{category_name} was deactivated successfully"
        response['success'] = True
        return jsonify(response), 200

    except Exception as e:
        db.session.rollback()
        response['error'] = f"Error deactivating category '{category_name}': {e}"
        return jsonify(response), 500

@bots_bp.route('/get_all_coin_bots', methods=['GET'])
def get_all_coin_bots():
    """
    Get all coin bots.
    Response:
        200: List of coin bots retrieved successfully.
        500: Internal server error.
    """
    try:
<<<<<<< HEAD
        coin_bots = db.session.query(Bot.id, Bot.name).all()
        coin_bots_data = [{'id': id, 'name': name } for id, name in coin_bots]
        return jsonify({'success': True, 'coin_bots': coin_bots_data}), 200
=======
        response = {'data': None, 'error': None, 'success': False}
        coin_bots = db.session.query(Bot.id, Bot.name).all()
        coin_bots_data = [{'id': id, 'name': name } for id, name in coin_bots]
        return jsonify({'success': True, 'coin_bots': coin_bots_data}), 200
    
    except SQLAlchemyError as e:
        db.session.rollback()
        response['error'] = f'Database error: {str(e)}'
>>>>>>> 25a9b9bc

    except Exception as e:
        return jsonify({'success': False, 'error': str(e)}), 500<|MERGE_RESOLUTION|>--- conflicted
+++ resolved
@@ -363,11 +363,6 @@
         500: Internal server error.
     """
     try:
-<<<<<<< HEAD
-        coin_bots = db.session.query(Bot.id, Bot.name).all()
-        coin_bots_data = [{'id': id, 'name': name } for id, name in coin_bots]
-        return jsonify({'success': True, 'coin_bots': coin_bots_data}), 200
-=======
         response = {'data': None, 'error': None, 'success': False}
         coin_bots = db.session.query(Bot.id, Bot.name).all()
         coin_bots_data = [{'id': id, 'name': name } for id, name in coin_bots]
@@ -376,7 +371,6 @@
     except SQLAlchemyError as e:
         db.session.rollback()
         response['error'] = f'Database error: {str(e)}'
->>>>>>> 25a9b9bc
 
     except Exception as e:
         return jsonify({'success': False, 'error': str(e)}), 500