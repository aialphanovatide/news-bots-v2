--- conflicted
+++ resolved
@@ -139,11 +139,7 @@
             bot_id = bot.id
             bot_name = bot.name
 
-<<<<<<< HEAD
-            minutes = interval_base + 20 * index
-=======
-            minutes = category_interval + 10 * index
->>>>>>> 6bcf17d7
+            minutes = category_interval + 20 * index
 
             scheduler.add_job(
                 id=str(bot_name),
@@ -152,7 +148,7 @@
                 replace_existing=True,
                 args=[bot_site, bot_name, bot_blacklist, category.id, bot_id, category_slack_channel],
                 trigger='interval',
-                minutes=1
+                minutes=minutes
             )
             
         category.is_active = True
