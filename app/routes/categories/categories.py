--- conflicted
+++ resolved
@@ -2,12 +2,10 @@
 import os
 import boto3
 from dotenv import load_dotenv
-from datetime import datetime, timedelta
+from datetime import datetime
 from sqlalchemy.exc import SQLAlchemyError
 from flask import Blueprint, jsonify, request
-from app.routes.bots.activate import scheduled_job
-from app.utils.helpers import validate_bot
-from config import Blacklist, Bot, Category, Site, db, Session
+from config import Bot, Category, db, Session
 from app.routes.routes_utils import create_response
 from scheduler_config import reschedule, scheduler
 from redis_client.redis_client import cache_with_redis, update_cache_with_redis
@@ -324,7 +322,6 @@
             return jsonify({'success': False, 'message': f'Internal server error: {str(e)}'}), 500
 
 
-<<<<<<< HEAD
 # @categories_bp.route('/categories/<int:category_id>/toggle-coins', methods=['POST'])
 # @update_cache_with_redis(related_get_endpoints=['get_categories','get_category','get_articles_by_bot'])
 # def toggle_category_coins(category_id):
@@ -438,29 +435,16 @@
     Returns:
         JSON: A response detailing the status of each processed bot.
     """
-=======
-@categories_bp.route('/categories/<int:category_id>/toggle-coins', methods=['POST'])
-@update_cache_with_redis(related_get_endpoints=['get_categories','get_category','get_articles_by_bot'])
-def toggle_category_coins(category_id):
->>>>>>> 0cf84b38
     with Session() as session:
         try:
             data = request.get_json()
             action = data.get('action')
             if action not in ['activate', 'deactivate']:
-<<<<<<< HEAD
                 return jsonify(create_response(error='Invalid action. Must be "activate" or "deactivate"')), 400
 
             category = session.query(Category).get(category_id)
             if not category:
                 return jsonify(create_response(error=f'Category with ID {category_id} not found')), 404
-=======
-                return jsonify({'success': False, 'message': 'Invalid action. Must be "activate" or "deactivate"'}), 400
-
-            category = session.query(Category).get(category_id)
-            if not category:
-                return jsonify({'success': False, 'message': f'Category with ID {category_id} not found'}), 404
->>>>>>> 0cf84b38
 
             bots = session.query(Bot).filter_by(category_id=category_id).all()
             if not bots:
@@ -470,7 +454,6 @@
             failure_count = 0
             failed_bot_ids = []
             validation_errors = {}
-<<<<<<< HEAD
 
             for bot in bots:
                 try:
@@ -495,47 +478,6 @@
 
                     elif action == 'deactivate' and bot.is_active:
                         scheduler.remove_job(str(bot.id))
-=======
-            last_execution_time = datetime.now()
-
-            for bot in bots:
-                if action == 'activate' and not bot.is_active:
-                    # Perform validation
-                    bot_errors = validate_bot(bot, category, session)
-                    if bot_errors:
-                        activation_failures += 1
-                        failed_bot_ids.append(bot.id)
-                        validation_errors[bot.id] = bot_errors
-                        continue
-
-                    try:
-                        next_execution_time = last_execution_time + timedelta(minutes=23)
-                        scheduler.add_job(
-                            id=str(bot.id),
-                            func=scheduled_job,
-                            name=bot.name,
-                            replace_existing=True,
-                            args=[bot.url, bot.name, [bl.name for bl in session.query(Blacklist).filter_by(bot_id=bot.id).all()], bot.category_id, bot.id, category.slack_channel],
-                            trigger='date',
-                            run_date=next_execution_time
-                        )
-                        bot.is_active = True
-                        session.commit()
-                        activation_success += 1
-                        last_execution_time = next_execution_time
-                    except Exception as e:
-                        session.rollback()
-                        activation_failures += 1
-                        failed_bot_ids.append(bot.id)
-                        print(f'Error activating bot {bot.id}: {str(e)}')
-
-                elif action == 'deactivate' and bot.is_active:
-                    try:
-                        job = scheduler.get_job(id=str(bot.id))
-                        if job:
-                            scheduler.remove_job(id=str(bot.id))
-                        
->>>>>>> 0cf84b38
                         bot.is_active = False
                         bot.status = 'INACTIVE'
                         bot.next_run_time = None
@@ -552,14 +494,8 @@
 
             summary = {
                 'total_bots': len(bots),
-<<<<<<< HEAD
                 'success_count': success_count,
                 'failure_count': failure_count,
-=======
-                'activated_count': activation_success if action == 'activate' else 0,
-                'deactivated_count': activation_success if action == 'deactivate' else 0,
-                'failed_count': activation_failures,
->>>>>>> 0cf84b38
                 'failed_bot_ids': failed_bot_ids,
                 'validation_errors': validation_errors
             }
@@ -572,135 +508,10 @@
 
         except SQLAlchemyError as e:
             session.rollback()
-<<<<<<< HEAD
             return jsonify(create_response(error=f'Database error: {str(e)}')), 500
 
         except Exception as e:
             session.rollback()
             return jsonify(create_response(error=f'Internal server error: {str(e)}')), 500
         
-=======
-            return jsonify({'success': False, 'message': f'Database error: {str(e)}'}), 500
-
-        except Exception as e:
-            session.rollback()
-            return jsonify({'success': False, 'message': f'Internal server error: {str(e)}'}), 500
-
->>>>>>> 0cf84b38
-
-# DEPRECATED: THIS ENDPOINT WILL BE REMOVED
-@categories_bp.route('/toggle-all-coins', methods=['POST'])
-@update_cache_with_redis(related_get_endpoints=['get_categories','get_category','get_articles_by_bot'])
-def toggle_all_coins():
-    """
-    Toggle activation state of all coins in all categories.
-
-    Request JSON:
-        action (str): Either "activate" or "deactivate"
-
-    Returns:
-        JSON: A response detailing the status of each processed coin bot.
-    """
-    with Session() as session:
-        try:
-            data = request.get_json()
-            action = data.get('action')
-            if action not in ['activate', 'deactivate']:
-                return jsonify({'success': False, 'message': 'Invalid action. Must be "activate" or "deactivate"'}), 400
-
-            categories = session.query(Category).all()
-            if not categories:
-                return jsonify({'success': True, 'message': 'No categories found'}), 404
-
-            activation_success = 0
-            activation_failures = 0
-            failed_bot_ids = []
-            validation_errors = {}
-
-            last_category_execution_time = datetime.now()
-
-            for category in categories:
-                bots = session.query(Bot).filter_by(category_id=category.id).all()
-                if not bots:
-                    continue
-
-                last_bot_execution_time = last_category_execution_time
-
-                for bot in bots:
-                    if action == 'activate' and not bot.is_active:
-                        # Validate bot before activation
-                        bot_errors = validate_bot(bot, category, session)
-                        if bot_errors:
-                            activation_failures += 1
-                            failed_bot_ids.append(bot.id)
-                            validation_errors[bot.id] = bot_errors
-                            continue
-
-                        try:
-                            site = session.query(Site).filter_by(bot_id=bot.id).first()
-                            if not site or not site.url:
-                                continue
-
-                            bot_site = site.url
-                            bot_blacklist = [bl.name for bl in session.query(Blacklist).filter_by(bot_id=bot.id).all()]
-                            next_execution_time = last_bot_execution_time + timedelta(minutes=23)
-
-                            scheduler.add_job(
-                                id=str(bot.id),
-                                func=scheduled_job,
-                                name=bot.name,
-                                replace_existing=True,
-<<<<<<< HEAD
-                                args=[bot_site, bot.name, category.id, bot.id],
-=======
-                                args=[bot_site, bot.name, bot_blacklist, category.id, bot.id, category.slack_channel],
->>>>>>> 0cf84b38
-                                trigger='date',
-                                run_date=next_execution_time
-                            )
-                            print(f"Job added for bot {bot.id}: scheduled to run at {next_execution_time}")
-                            bot.is_active = True
-                            session.commit()
-                            activation_success += 1
-                            last_bot_execution_time = next_execution_time
-                        except Exception as e:
-                            session.rollback()
-                            activation_failures += 1
-                            failed_bot_ids.append(bot.id)
-                            print(f'Error activating bot {bot.id}: {str(e)}')
-
-                    elif action == 'deactivate' and bot.is_active:
-                        try:
-                            job = scheduler.get_job(id=str(bot.id))
-                            if job:
-                                scheduler.remove_job(id=str(bot.id))
-                            
-                            bot.is_active = False
-                            session.commit()
-                            activation_success += 1
-                        except Exception as e:
-                            session.rollback()
-                            activation_failures += 1
-                            failed_bot_ids.append(bot.id)
-                            print(f'Error deactivating bot {bot.id}: {str(e)}')
-
-                last_category_execution_time = last_bot_execution_time + timedelta(minutes=5)
-
-            summary = {
-                'total_bots': len(session.query(Bot).all()),
-                'activated_count': activation_success if action == 'activate' else 0,
-                'deactivated_count': activation_success if action == 'deactivate' else 0,
-                'failed_count': activation_failures,
-                'failed_bot_ids': failed_bot_ids,
-                'validation_errors': validation_errors
-            }
-
-            return jsonify({'success': True, 'message': 'Operation completed successfully', 'data': summary}), 200
-
-        except SQLAlchemyError as e:
-            session.rollback()
-            return jsonify({'success': False, 'message': f'Database error: {str(e)}'}), 500
-
-        except Exception as e:
-            session.rollback()
-            return jsonify({'success': False, 'message': f'Internal server error: {str(e)}'}), 500
+
