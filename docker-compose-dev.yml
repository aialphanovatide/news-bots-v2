--- conflicted
+++ resolved
@@ -37,17 +37,10 @@
       - "5050:80"
     networks:
       - app-network-dev
-<<<<<<< HEAD
-    depends_on:
-      - postgres-dev
-  
-  
-=======
       - shared-network
     depends_on:
       - postgres-dev
   
->>>>>>> 1fc95aee
   app-dev:
     build:
       context: .
