import os
import json
from config import db
from app import create_app
from flask_cors import CORS
from flasgger import Swagger
from flask_migrate import Migrate
<<<<<<< HEAD
from app import create_app
=======

>>>>>>> 0cf84b38

app = create_app()

swagger_template_path = os.path.join(app.root_path, 'static', 'swagger.json')

with open(swagger_template_path, 'r') as f:
    swagger_template = json.load(f)

swagger_config = {
    "headers": [],
    "specs": [
        {
            "endpoint": 'swagger',
            "route": '/swagger.json',
            "rule_filter": lambda rule: True,
            "model_filter": lambda tag: True,
        }
    ],
    "static_url_path": "/flasgger_static",
    "swagger_ui": True,
    "specs_route": "/docs/",
    "title": "News Bot API",
    "swagger_ui_config": {
        "docExpansion": "none",
        "tagsSorter": "alpha"
    }
}
<<<<<<< HEAD
=======


>>>>>>> 0cf84b38
swagger = Swagger(app, template=swagger_template, config=swagger_config)
migrate = Migrate(app, db)
CORS(app, origins='*', supports_credentials=True)

app.static_folder = 'static'
app.secret_key = os.urandom(24)


if __name__ == "__main__":
    try:
        print("Starting the server...")
        app.run(debug=True, use_reloader=False, port=5001, threaded=True, host='0.0.0.0')
    except Exception as e:
        print(f"An error occurred: {e}")
    finally:
        print("Server has stopped.")<|MERGE_RESOLUTION|>--- conflicted
+++ resolved
@@ -5,11 +5,8 @@
 from flask_cors import CORS
 from flasgger import Swagger
 from flask_migrate import Migrate
-<<<<<<< HEAD
 from app import create_app
-=======
 
->>>>>>> 0cf84b38
 
 app = create_app()
 
@@ -37,11 +34,8 @@
         "tagsSorter": "alpha"
     }
 }
-<<<<<<< HEAD
-=======
 
 
->>>>>>> 0cf84b38
 swagger = Swagger(app, template=swagger_template, config=swagger_config)
 migrate = Migrate(app, db)
 CORS(app, origins='*', supports_credentials=True)
